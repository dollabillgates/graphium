"""
adapated from https://github.com/rampasek/GraphGPS/blob/main/graphgps/layer/gps_layer.py
"""

from copy import deepcopy
from typing import Callable, Union, Optional, Dict, Any
from torch import Tensor
from torch_geometric.data import Batch

from goli.nn.base_graph_layer import BaseGraphModule
<<<<<<< HEAD
from goli.nn.base_layers import FCLayer, MultiheadAttentionMup
from goli.nn.pyg_layers import (
    GatedGCNPyg,
    GINConvPyg,
    GINEConvPyg,
    PNAMessagePassingPyg,
    MPNNPlusPyg,
)
=======
from goli.nn.base_layers import FCLayer, MultiheadAttentionMup, MLP, get_activation_str
from goli.nn.pyg_layers import GatedGCNPyg, GINConvPyg, GINEConvPyg, PNAMessagePassingPyg, MPNNPlusPyg
>>>>>>> 2b4e1424
from goli.utils.decorators import classproperty
from goli.ipu.to_dense_batch import to_dense_batch, to_sparse_batch
from goli.ipu.ipu_utils import is_running_on_ipu

PYG_LAYERS_DICT = {
    "pyg:gin": GINConvPyg,
    "pyg:gine": GINEConvPyg,
    "pyg:gated-gcn": GatedGCNPyg,
    "pyg:pna-msgpass": PNAMessagePassingPyg,
    "pyg:mpnnplus": MPNNPlusPyg,
}

ATTENTION_LAYERS_DICT = {
    "full-attention": MultiheadAttentionMup,
    "none": None,
}


class GPSLayerPyg(BaseGraphModule):
    def __init__(
        self,
        in_dim: int,
        out_dim: int,
        in_dim_edges: Optional[int] = None,
        out_dim_edges: Optional[int] = None,
        activation: Union[Callable, str] = "relu",
        dropout: float = 0.0,
        node_residual: Optional[bool] = True,
        normalization: Union[str, Callable] = "none",
        num_gaussian_kernels: Optional[int] = 128,
        mpnn_type: str = "pyg:gine",
        mpnn_kwargs=None,
        attn_type: str = "full-attention",
        biased_attention_key: Optional[str] = None,
        attn_kwargs=None,
        droppath_rate_attn: float = 0.0,
        droppath_rate_ffn: float = 0.0,
        hidden_dim_scaling: float = 4.0,
        **kwargs,
    ):
        r"""
        GPS: Recipe for a General, Powerful, Scalable Graph Transformer
        Ladislav Rampášek, Mikhail Galkin, Vijay Prakash Dwivedi, Anh Tuan Luu, Guy Wolf, Dominique Beaini
        https://arxiv.org/abs/2205.12454

        GPS++: An Optimised Hybrid MPNN/Transformer for Molecular Property Prediction
        Dominic Masters, Josef Dean, Kerstin Klaser, Zhiyi Li, Sam Maddrell-Mander, Adam Sanders, Hatem Helal, Deniz Beker, Ladislav Rampášek, Dominique Beaini
        https://arxiv.org/abs/2212.02229

        Parameters:

            in_dim:
                Input node feature dimensions of the layer

            out_dim:
                Output node feature dimensions of the layer

            in_dim:
                Input edge feature dimensions of the layer

            out_dim:
                Output edge feature dimensions of the layer

            activation:
                activation function to use in the layer

            dropout:
                The ratio of units to dropout. Must be between 0 and 1

            node_residual:
                If node residual is used after on the gnn layer output

            normalization:
                Normalization to use. Choices:

                - "none" or `None`: No normalization
                - "batch_norm": Batch normalization
                - "layer_norm": Layer normalization
                - `Callable`: Any callable function

<<<<<<< HEAD
            num_gaussian_kernels
                Number of Gaussian kernels to use for the attention layer

            mpnn_type:
                Type of MPNN layer to use. Choices specified in PYG_LAYERS_DICT

            biased_attention_key:
                indicates if biased attention is used by specifying a key corresponding to the pyg attribute in the batch (processed by the gaussian kernel encoder)
                default: None means biased attention is not used
=======
            mpnn_type:
                type of mpnn used, choose from "pyg:gin", "pyg:gine", "pyg:gated-gcn", "pyg:pna-msgpass" and "pyg:mpnnplus"

            mpnn_kwargs:
                kwargs for mpnn layer

            attn_type:
                type of attention used, choose from "full-attention" and "none"

            attn_kwargs:
                kwargs for attention layer

            droppath_rate_attn:
                stochastic depth drop rate for attention layer https://arxiv.org/abs/1603.09382

            droppath_rate_ffn:
                stochastic depth drop rate for ffn layer https://arxiv.org/abs/1603.09382
>>>>>>> 2b4e1424

        """

        super().__init__(
            in_dim=in_dim,
            out_dim=out_dim,
            activation=activation,
            dropout=dropout,
            normalization=normalization,
            droppath_rate=droppath_rate_attn,
            **kwargs,
        )
        # Set the other attributes
        self.in_dim_edges = in_dim_edges
        self.out_dim_edges = out_dim_edges
        self.mpnn_kwargs = self._parse_mpnn_kwargs(mpnn_kwargs)
        self.attn_kwargs = self._parse_attn_kwargs(attn_kwargs)

        # Dropout layers
        self.dropout_local = self.dropout_layer
        self.dropout_attn = self._parse_dropout(dropout=self.dropout)

        # DropPath layers
        self.droppath_ffn = self._parse_droppath(droppath_rate_ffn)

        # Residual connections
        self.node_residual = node_residual

        # MLP applied at the end of the GPS layer
        self.mlp = MLP(
            in_dim=in_dim,
            hidden_dims=int(hidden_dim_scaling * in_dim),
            out_dim=in_dim,
            depth=2,
            activation=activation,
            dropout=self.dropout,
        )
        self.f_out = FCLayer(in_dim, out_dim, normalization=normalization)

        # Normalization layers
        self.norm_layer_local = self._parse_norm(normalization=self.normalization, dim=in_dim)
        self.norm_layer_attn = self._parse_norm(normalization=self.normalization, dim=in_dim)
<<<<<<< HEAD
        self.norm_layer_ff = self._parse_norm(self.normalization)

        # Set the default values for the Attention layer
        if attn_kwargs is None:
            attn_kwargs = {}
        attn_kwargs.setdefault("embed_dim", in_dim)
        attn_kwargs.setdefault("num_heads", 1)
        attn_kwargs.setdefault("dropout", dropout)
        attn_kwargs.setdefault("batch_first", True)

        self.num_gaussian_kernels = num_gaussian_kernels
        self.biased_attention_key = biased_attention_key
        # Set the default values for the MPNN layer
        if mpnn_kwargs is None:
            mpnn_kwargs = {}
        mpnn_kwargs = deepcopy(mpnn_kwargs)
        mpnn_kwargs.setdefault("in_dim", in_dim)
        mpnn_kwargs.setdefault("out_dim", in_dim)
        mpnn_kwargs.setdefault("in_dim_edges", in_dim_edges)
        mpnn_kwargs.setdefault("out_dim_edges", out_dim_edges)
        # TODO: The rest of default values

        # Initialize the MPNN layer
        mpnn_class = PYG_LAYERS_DICT[mpnn_type]
        self.mpnn = mpnn_class(**mpnn_kwargs)

        # Initialize the Attention layer
        self.attn_layer = self._parse_attn_layer(attn_type, self.biased_attention_key, **attn_kwargs)

    def forward(self, batch):
        # Check whether the model runs on IPU, if so define a maximal number of nodes per graph when reshaping
        poptorch = import_poptorch(raise_error=False)
        on_ipu = (poptorch is not None) and (poptorch.isRunningOnIpu())
        max_num_nodes_per_graph = None
        if on_ipu:
            max_num_nodes_per_graph = self.max_num_nodes_per_graph

=======

        # Initialize the MPNN layer
        mpnn_class = PYG_LAYERS_DICT[mpnn_type]
        self.mpnn = mpnn_class(**self.mpnn_kwargs, layer_depth=self.layer_depth, layer_idx=self.layer_idx)

        # Initialize the Attention layer
        self.attn_layer = self._parse_attn_layer(attn_type, **self.attn_kwargs)

    def forward(self, batch: Batch) -> Batch:
>>>>>>> 2b4e1424
        # pe, h, edge_index, edge_attr = batch.pos_enc_feats_sign_flip, batch.h, batch.edge_index, batch.edge_attr
        h = batch.h

        h_in = h  # for first residual connection

        # Local MPNN with edge attributes.
        batch_out = self.mpnn(batch.clone())
        h_local = batch_out.h
        if self.dropout_local is not None:
            h_local = self.dropout_local(h_local)
        if self.node_residual:
            h_local = h_in + h_local  # Residual connection for nodes, not used in gps++.
        if self.norm_layer_local is not None:
            h_local = self.norm_layer_local(h_local)
        h = h_local
<<<<<<< HEAD
        # Multi-head attention.
        # * batch.batch is the indicator vector for nodes of which graph it belongs to
        # * h_dense
        if self.attn_layer is not None:
            # Convert the tensor to a dense batch, then back to a sparse batch
            batch_size = None if h.device.type != "ipu" else batch.graph_is_true.shape[0]
            h_dense, mask, idx = to_dense_batch(
                h,
                batch=batch.batch,
                batch_size=batch_size,
                max_num_nodes_per_graph=max_num_nodes_per_graph,
                drop_nodes_last_graph=on_ipu,
            )
            attn_bias = None
            if self.biased_attention_key is not None:
                attn_bias = getattr(batch, self.biased_attention_key)
            h_attn = self._sa_block(h_dense, attn_bias)
            h_attn = to_sparse_batch(h_attn, idx)

            # Dropout, residual, norm
            if self.dropout_attn is not None:
                h_attn = self.dropout_attn(h_attn)
            h_attn = h_in + h_attn
            if self.norm_layer_attn is not None:
                h_attn = self.norm_layer_attn(h_attn)

            # Combine local and global outputs.
            h = h + h_attn

        # Feed Forward block.
        h = self._ff_block(h)
=======

        # Multi-head attention
        if self.attn_layer is not None:
            h = self._self_attention_block(h, h_in, batch)

        # MLP block, with skip connection
        h = h + self.mlp(h)
        h = self.f_out(h)

        # Add the droppath to the output of the MLP
        batch_size = None if h.device.type != "ipu" else batch.graph_is_true.shape[0]
        if self.droppath_ffn is not None:
            h = self.droppath_ffn(h, batch.batch, batch_size)
>>>>>>> 2b4e1424

        batch_out.h = h

        return batch_out

<<<<<<< HEAD
    def _parse_attn_layer(self, attn_type, biased_attention_key, **attn_kwargs):
=======
    def _parse_mpnn_kwargs(self, mpnn_kwargs: Union[type(None), Dict[str, Any]]) -> Dict[str, Any]:
        """
        Parsing the MPNN key-word arguments, and setting the default values to the same
        as the current layer if not provided
        """

        if mpnn_kwargs is None:
            mpnn_kwargs = {}

        # Set the default values for the MPNN layer
        mpnn_kwargs = deepcopy(mpnn_kwargs)
        mpnn_kwargs.setdefault("in_dim", self.in_dim)
        mpnn_kwargs.setdefault("out_dim", self.in_dim)
        mpnn_kwargs.setdefault("in_dim_edges", self.in_dim_edges)
        mpnn_kwargs.setdefault("out_dim_edges", self.out_dim_edges)
        mpnn_kwargs.setdefault("activation", get_activation_str(self.activation))
        mpnn_kwargs.setdefault("dropout", self.dropout)
        mpnn_kwargs.setdefault("normalization", self.normalization)

        return mpnn_kwargs

    def _parse_attn_kwargs(self, attn_kwargs: Union[type(None), Dict[str, Any]]) -> Dict[str, Any]:
        """
        Parsing the Attention key-word arguments, and setting the default values to the same
        as the current layer if not provided
        """

        if attn_kwargs is None:
            attn_kwargs = {}

        # Enforce the value of embed_dim
        embed_dim = attn_kwargs.get("embed_dim", None)
        if embed_dim is not None:
            assert (
                embed_dim == self.in_dim
            ), f"Dimension mismatch between `embed_dim={embed_dim}` and `in_dim={self.in_dim}`"
        attn_kwargs["embed_dim"] = self.in_dim

        # Set the default values for the self-Attention layer
        attn_kwargs.setdefault("embed_dim", self.in_dim)
        attn_kwargs.setdefault("num_heads", 1)
        attn_kwargs.setdefault("dropout", self.dropout)
        attn_kwargs.setdefault("batch_first", True)

        return attn_kwargs

    def _self_attention_block(self, h: Tensor, h_in: Tensor, batch: Batch) -> Tensor:
        """
        Applying the multi-head self-attention to the batch of graphs.
        First the batch is converted from [num_nodes, hidden_dim] to [num_graphs, max_num_nodes, hidden_dim]
        Then the self-attention is applied on each graph
        Then the batch is converted again to [num_nodes, hidden_dim]
        """

        # Multi-head attention.
        on_ipu = is_running_on_ipu()
        max_num_nodes_per_graph = None
        if on_ipu:
            max_num_nodes_per_graph = self.max_num_nodes_per_graph

        # Convert the tensor to a dense batch, then back to a sparse batch
        batch_size = None if h.device.type != "ipu" else batch.graph_is_true.shape[0]

        # h[num_nodes, hidden_dim] -> h_dense[num_graphs, max_num_nodes, hidden_dim]
        h_dense, mask, idx = to_dense_batch(
            h,
            batch=batch.batch,  # The batch index as a vector that indicates for nodes of which graph it belongs to
            batch_size=batch_size,
            max_num_nodes_per_graph=max_num_nodes_per_graph,
            drop_nodes_last_graph=on_ipu,
        )
        # h_dense[num_graphs, max_num_nodes, hidden_dim] -> h_attn[num_graphs, max_num_nodes, hidden_dim]
        h_attn = self._sa_block(h_dense, None, ~mask)

        # h_attn[num_graphs, max_num_nodes, hidden_dim] -> h_attn[num_nodes, hidden_dim]
        h_attn = to_sparse_batch(h_attn, idx)

        # Dropout, residual, norm
        if self.dropout_attn is not None:
            h_attn = self.dropout_attn(h_attn)
        h_attn = h_in + h_attn
        if self.norm_layer_attn is not None:
            h_attn = self.norm_layer_attn(h_attn)
        if self.droppath_layer is not None:
            self.droppath_layer(h_attn, batch.batch, batch_size)

        # Combine local and global outputs.
        return h + h_attn

    def _parse_attn_layer(self, attn_type, **attn_kwargs):
>>>>>>> 2b4e1424
        attn_layer, attn_class = None, None
        if attn_type is not None:
            attn_class = ATTENTION_LAYERS_DICT[attn_type]
        if attn_class is not None:
            attn_layer = attn_class(biased_attention_key, **attn_kwargs)
        return attn_layer

<<<<<<< HEAD
    def _ff_block(self, h):
        """Feed Forward block."""
        h_in = h
        # First linear layer + activation + dropout
        h = self.ff_linear1(h)
        if self.activation_layer is not None:
            h = self.activation_layer(h)
        if self.ff_dropout1 is not None:
            h = self.ff_dropout1(h)

        # Second linear layer + dropout
        h = self.ff_linear2(h)
        if self.ff_dropout2 is not None:
            h = self.ff_dropout2(h)

        # Residual
        h = h + h_in

        # Third linear layer + norm
        h = self.ff_out(h)
        if self.norm_layer_ff is not None:
            h = self.norm_layer_ff(h)
        return h

    def _sa_block(self, x, attn_bias, attn_mask=None, key_padding_mask=None):
=======
    def _sa_block(self, x, attn_mask, key_padding_mask):
>>>>>>> 2b4e1424
        """Self-attention block."""
        x = self.attn_layer(
            x,
            x,
            x,
            attn_bias=attn_bias,
            attn_mask=attn_mask,
            key_padding_mask=key_padding_mask,
            need_weights=False,
        )[0]
        return x

    @classproperty
    def layer_supports_edges(cls) -> bool:
        r"""
        Return a boolean specifying if the layer type supports edges or not.

        Returns:

            supports_edges: bool
                Always ``True`` for the current class
        """
        return True

    @property
    def layer_inputs_edges(self) -> bool:
        r"""
        Return a boolean specifying if the layer type
        uses edges as input or not.
        It is different from ``layer_supports_edges`` since a layer that
        supports edges can decide to not use them.

        Returns:

            bool:
                Always ``True`` for the current class
        """
        return True

    @property
    def layer_outputs_edges(self) -> bool:
        r"""
        Abstract method. Return a boolean specifying if the layer type
        uses edges as input or not.
        It is different from ``layer_supports_edges`` since a layer that
        supports edges can decide to not use them.

        Returns:

            bool:
                Always ``False`` for the current class
        """
        return self.mpnn.layer_outputs_edges

    @property
    def out_dim_factor(self) -> int:
        r"""
        Get the factor by which the output dimension is multiplied for
        the next layer.

        For standard layers, this will return ``1``.

        But for others, such as ``GatLayer``, the output is the concatenation
        of the outputs from each head, so the out_dim gets multiplied by
        the number of heads, and this function should return the number
        of heads.

        Returns:

            int:
                Always ``1`` for the current class
        """
        return 1<|MERGE_RESOLUTION|>--- conflicted
+++ resolved
@@ -8,8 +8,7 @@
 from torch_geometric.data import Batch
 
 from goli.nn.base_graph_layer import BaseGraphModule
-<<<<<<< HEAD
-from goli.nn.base_layers import FCLayer, MultiheadAttentionMup
+from goli.nn.base_layers import FCLayer, MultiheadAttentionMup, MLP, get_activation_str
 from goli.nn.pyg_layers import (
     GatedGCNPyg,
     GINConvPyg,
@@ -17,10 +16,6 @@
     PNAMessagePassingPyg,
     MPNNPlusPyg,
 )
-=======
-from goli.nn.base_layers import FCLayer, MultiheadAttentionMup, MLP, get_activation_str
-from goli.nn.pyg_layers import GatedGCNPyg, GINConvPyg, GINEConvPyg, PNAMessagePassingPyg, MPNNPlusPyg
->>>>>>> 2b4e1424
 from goli.utils.decorators import classproperty
 from goli.ipu.to_dense_batch import to_dense_batch, to_sparse_batch
 from goli.ipu.ipu_utils import is_running_on_ipu
@@ -50,7 +45,6 @@
         dropout: float = 0.0,
         node_residual: Optional[bool] = True,
         normalization: Union[str, Callable] = "none",
-        num_gaussian_kernels: Optional[int] = 128,
         mpnn_type: str = "pyg:gine",
         mpnn_kwargs=None,
         attn_type: str = "full-attention",
@@ -101,9 +95,23 @@
                 - "layer_norm": Layer normalization
                 - `Callable`: Any callable function
 
-<<<<<<< HEAD
-            num_gaussian_kernels
-                Number of Gaussian kernels to use for the attention layer
+            mpnn_type:
+                type of mpnn used, choose from "pyg:gin", "pyg:gine", "pyg:gated-gcn", "pyg:pna-msgpass" and "pyg:mpnnplus"
+
+            mpnn_kwargs:
+                kwargs for mpnn layer
+
+            attn_type:
+                type of attention used, choose from "full-attention" and "none"
+
+            attn_kwargs:
+                kwargs for attention layer
+
+            droppath_rate_attn:
+                stochastic depth drop rate for attention layer https://arxiv.org/abs/1603.09382
+
+            droppath_rate_ffn:
+                stochastic depth drop rate for ffn layer https://arxiv.org/abs/1603.09382
 
             mpnn_type:
                 Type of MPNN layer to use. Choices specified in PYG_LAYERS_DICT
@@ -111,25 +119,6 @@
             biased_attention_key:
                 indicates if biased attention is used by specifying a key corresponding to the pyg attribute in the batch (processed by the gaussian kernel encoder)
                 default: None means biased attention is not used
-=======
-            mpnn_type:
-                type of mpnn used, choose from "pyg:gin", "pyg:gine", "pyg:gated-gcn", "pyg:pna-msgpass" and "pyg:mpnnplus"
-
-            mpnn_kwargs:
-                kwargs for mpnn layer
-
-            attn_type:
-                type of attention used, choose from "full-attention" and "none"
-
-            attn_kwargs:
-                kwargs for attention layer
-
-            droppath_rate_attn:
-                stochastic depth drop rate for attention layer https://arxiv.org/abs/1603.09382
-
-            droppath_rate_ffn:
-                stochastic depth drop rate for ffn layer https://arxiv.org/abs/1603.09382
->>>>>>> 2b4e1424
 
         """
 
@@ -172,7 +161,6 @@
         # Normalization layers
         self.norm_layer_local = self._parse_norm(normalization=self.normalization, dim=in_dim)
         self.norm_layer_attn = self._parse_norm(normalization=self.normalization, dim=in_dim)
-<<<<<<< HEAD
         self.norm_layer_ff = self._parse_norm(self.normalization)
 
         # Set the default values for the Attention layer
@@ -183,7 +171,6 @@
         attn_kwargs.setdefault("dropout", dropout)
         attn_kwargs.setdefault("batch_first", True)
 
-        self.num_gaussian_kernels = num_gaussian_kernels
         self.biased_attention_key = biased_attention_key
         # Set the default values for the MPNN layer
         if mpnn_kwargs is None:
@@ -197,30 +184,12 @@
 
         # Initialize the MPNN layer
         mpnn_class = PYG_LAYERS_DICT[mpnn_type]
-        self.mpnn = mpnn_class(**mpnn_kwargs)
+        self.mpnn = mpnn_class(**mpnn_kwargs, layer_depth=self.layer_depth, layer_idx=self.layer_idx)
 
         # Initialize the Attention layer
-        self.attn_layer = self._parse_attn_layer(attn_type, self.biased_attention_key, **attn_kwargs)
-
-    def forward(self, batch):
-        # Check whether the model runs on IPU, if so define a maximal number of nodes per graph when reshaping
-        poptorch = import_poptorch(raise_error=False)
-        on_ipu = (poptorch is not None) and (poptorch.isRunningOnIpu())
-        max_num_nodes_per_graph = None
-        if on_ipu:
-            max_num_nodes_per_graph = self.max_num_nodes_per_graph
-
-=======
-
-        # Initialize the MPNN layer
-        mpnn_class = PYG_LAYERS_DICT[mpnn_type]
-        self.mpnn = mpnn_class(**self.mpnn_kwargs, layer_depth=self.layer_depth, layer_idx=self.layer_idx)
-
-        # Initialize the Attention layer
-        self.attn_layer = self._parse_attn_layer(attn_type, **self.attn_kwargs)
+        self.attn_layer = self._parse_attn_layer(attn_type, self.biased_attention_key, **self.attn_kwargs)
 
     def forward(self, batch: Batch) -> Batch:
->>>>>>> 2b4e1424
         # pe, h, edge_index, edge_attr = batch.pos_enc_feats_sign_flip, batch.h, batch.edge_index, batch.edge_attr
         h = batch.h
 
@@ -236,11 +205,16 @@
         if self.norm_layer_local is not None:
             h_local = self.norm_layer_local(h_local)
         h = h_local
-<<<<<<< HEAD
         # Multi-head attention.
         # * batch.batch is the indicator vector for nodes of which graph it belongs to
         # * h_dense
         if self.attn_layer is not None:
+            # Check whether the model runs on IPU, if so define a maximal number of nodes per graph when reshaping
+            on_ipu = is_running_on_ipu()
+            max_num_nodes_per_graph = None
+            if on_ipu:
+                max_num_nodes_per_graph = self.max_num_nodes_per_graph
+
             # Convert the tensor to a dense batch, then back to a sparse batch
             batch_size = None if h.device.type != "ipu" else batch.graph_is_true.shape[0]
             h_dense, mask, idx = to_dense_batch(
@@ -250,123 +224,8 @@
                 max_num_nodes_per_graph=max_num_nodes_per_graph,
                 drop_nodes_last_graph=on_ipu,
             )
-            attn_bias = None
-            if self.biased_attention_key is not None:
-                attn_bias = getattr(batch, self.biased_attention_key)
-            h_attn = self._sa_block(h_dense, attn_bias)
+            h_attn = self._sa_block(h_dense, None, ~mask)
             h_attn = to_sparse_batch(h_attn, idx)
-
-            # Dropout, residual, norm
-            if self.dropout_attn is not None:
-                h_attn = self.dropout_attn(h_attn)
-            h_attn = h_in + h_attn
-            if self.norm_layer_attn is not None:
-                h_attn = self.norm_layer_attn(h_attn)
-
-            # Combine local and global outputs.
-            h = h + h_attn
-
-        # Feed Forward block.
-        h = self._ff_block(h)
-=======
-
-        # Multi-head attention
-        if self.attn_layer is not None:
-            h = self._self_attention_block(h, h_in, batch)
-
-        # MLP block, with skip connection
-        h = h + self.mlp(h)
-        h = self.f_out(h)
-
-        # Add the droppath to the output of the MLP
-        batch_size = None if h.device.type != "ipu" else batch.graph_is_true.shape[0]
-        if self.droppath_ffn is not None:
-            h = self.droppath_ffn(h, batch.batch, batch_size)
->>>>>>> 2b4e1424
-
-        batch_out.h = h
-
-        return batch_out
-
-<<<<<<< HEAD
-    def _parse_attn_layer(self, attn_type, biased_attention_key, **attn_kwargs):
-=======
-    def _parse_mpnn_kwargs(self, mpnn_kwargs: Union[type(None), Dict[str, Any]]) -> Dict[str, Any]:
-        """
-        Parsing the MPNN key-word arguments, and setting the default values to the same
-        as the current layer if not provided
-        """
-
-        if mpnn_kwargs is None:
-            mpnn_kwargs = {}
-
-        # Set the default values for the MPNN layer
-        mpnn_kwargs = deepcopy(mpnn_kwargs)
-        mpnn_kwargs.setdefault("in_dim", self.in_dim)
-        mpnn_kwargs.setdefault("out_dim", self.in_dim)
-        mpnn_kwargs.setdefault("in_dim_edges", self.in_dim_edges)
-        mpnn_kwargs.setdefault("out_dim_edges", self.out_dim_edges)
-        mpnn_kwargs.setdefault("activation", get_activation_str(self.activation))
-        mpnn_kwargs.setdefault("dropout", self.dropout)
-        mpnn_kwargs.setdefault("normalization", self.normalization)
-
-        return mpnn_kwargs
-
-    def _parse_attn_kwargs(self, attn_kwargs: Union[type(None), Dict[str, Any]]) -> Dict[str, Any]:
-        """
-        Parsing the Attention key-word arguments, and setting the default values to the same
-        as the current layer if not provided
-        """
-
-        if attn_kwargs is None:
-            attn_kwargs = {}
-
-        # Enforce the value of embed_dim
-        embed_dim = attn_kwargs.get("embed_dim", None)
-        if embed_dim is not None:
-            assert (
-                embed_dim == self.in_dim
-            ), f"Dimension mismatch between `embed_dim={embed_dim}` and `in_dim={self.in_dim}`"
-        attn_kwargs["embed_dim"] = self.in_dim
-
-        # Set the default values for the self-Attention layer
-        attn_kwargs.setdefault("embed_dim", self.in_dim)
-        attn_kwargs.setdefault("num_heads", 1)
-        attn_kwargs.setdefault("dropout", self.dropout)
-        attn_kwargs.setdefault("batch_first", True)
-
-        return attn_kwargs
-
-    def _self_attention_block(self, h: Tensor, h_in: Tensor, batch: Batch) -> Tensor:
-        """
-        Applying the multi-head self-attention to the batch of graphs.
-        First the batch is converted from [num_nodes, hidden_dim] to [num_graphs, max_num_nodes, hidden_dim]
-        Then the self-attention is applied on each graph
-        Then the batch is converted again to [num_nodes, hidden_dim]
-        """
-
-        # Multi-head attention.
-        on_ipu = is_running_on_ipu()
-        max_num_nodes_per_graph = None
-        if on_ipu:
-            max_num_nodes_per_graph = self.max_num_nodes_per_graph
-
-        # Convert the tensor to a dense batch, then back to a sparse batch
-        batch_size = None if h.device.type != "ipu" else batch.graph_is_true.shape[0]
-
-        # h[num_nodes, hidden_dim] -> h_dense[num_graphs, max_num_nodes, hidden_dim]
-        h_dense, mask, idx = to_dense_batch(
-            h,
-            batch=batch.batch,  # The batch index as a vector that indicates for nodes of which graph it belongs to
-            batch_size=batch_size,
-            max_num_nodes_per_graph=max_num_nodes_per_graph,
-            drop_nodes_last_graph=on_ipu,
-        )
-        # h_dense[num_graphs, max_num_nodes, hidden_dim] -> h_attn[num_graphs, max_num_nodes, hidden_dim]
-        h_attn = self._sa_block(h_dense, None, ~mask)
-
-        # h_attn[num_graphs, max_num_nodes, hidden_dim] -> h_attn[num_nodes, hidden_dim]
-        h_attn = to_sparse_batch(h_attn, idx)
 
         # Dropout, residual, norm
         if self.dropout_attn is not None:
@@ -377,11 +236,17 @@
         if self.droppath_layer is not None:
             self.droppath_layer(h_attn, batch.batch, batch_size)
 
-        # Combine local and global outputs.
-        return h + h_attn
-
-    def _parse_attn_layer(self, attn_type, **attn_kwargs):
->>>>>>> 2b4e1424
+            # Combine local and global outputs.
+            h = h + h_attn
+
+        # Feed Forward block.
+        h = self._ff_block(h)
+
+        batch_out.h = h
+
+        return batch_out
+
+    def _parse_attn_layer(self, attn_type, biased_attention_key, **attn_kwargs):
         attn_layer, attn_class = None, None
         if attn_type is not None:
             attn_class = ATTENTION_LAYERS_DICT[attn_type]
@@ -389,7 +254,6 @@
             attn_layer = attn_class(biased_attention_key, **attn_kwargs)
         return attn_layer
 
-<<<<<<< HEAD
     def _ff_block(self, h):
         """Feed Forward block."""
         h_in = h
@@ -415,9 +279,6 @@
         return h
 
     def _sa_block(self, x, attn_bias, attn_mask=None, key_padding_mask=None):
-=======
-    def _sa_block(self, x, attn_mask, key_padding_mask):
->>>>>>> 2b4e1424
         """Self-attention block."""
         x = self.attn_layer(
             x,
