--- conflicted
+++ resolved
@@ -45,10 +45,6 @@
         self.linear_A = nn.Linear(2, in_dim)
         self.first_normalization = get_norm(first_normalization, dim=in_dim)
 
-<<<<<<< HEAD
-        #! Andy: check if these are desired architecture, a lot of new hyperparameters here for the encoder
-=======
->>>>>>> 2348826d
         if model_type == "Transformer":
             # Transformer model for LapPE
             encoder_layer = nn.TransformerEncoderLayer(
@@ -58,15 +54,9 @@
         else:
             # DeepSet model for LapPE
             self.pe_encoder = MLP(
-<<<<<<< HEAD
-                in_dim=2,
-                hidden_dim=hidden_dim,
-                out_dim=in_dim,
-=======
                 in_dim=in_dim,
                 hidden_dim=hidden_dim,
                 out_dim=out_dim,
->>>>>>> 2348826d
                 layers=num_layers,
                 dropout=dropout,
                 **model_kwargs,
