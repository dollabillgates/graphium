from collections.abc import Mapping, Sequence

# from pprint import pprint
import torch
from numpy import ndarray
from scipy.sparse import spmatrix
from torch.utils.data.dataloader import default_collate
from typing import Union, List, Optional, Dict, Type, Any, Iterable
<<<<<<< HEAD
import dgl
=======
>>>>>>> 488f3bf4
from torch_geometric.data import Data, Batch

from goli.features import GraphDict, to_dense_array
from goli.utils.packing import fast_packing, get_pack_sizes, node_to_pack_indices_mask

def goli_collate_fn(
    elements: Union[List[Any], Dict[str, List[Any]]],
    labels_size_dict: Optional[Dict[str, Any]] = None,
    mask_nan: Union[str, float, Type[None]] = "raise",
    do_not_collate_keys: List[str] = [],
    batch_size_per_pack: Optional[int] = None,
) -> Union[Any, Dict[str, Any]]:
    """This collate function is identical to the default
    pytorch collate function but add support for `pyg.data.Data` to batch graphs.

    Beside pyg graph collate, other objects are processed the same way
    as the original torch collate function. See https://pytorch.org/docs/stable/data.html#dataloader-collate-fn
    for more details.

    Note:
        If goli needs to manipulate other tricky-to-batch objects. Support
        for them should be added to this single collate function.

    Parameters:

        elements:
            The elements to batch. See `torch.utils.data.dataloader.default_collate`.

        labels_size_dict:
            (Note): This is an attribute of the MultitaskDataset.
            A dictionary of the form Dict[tasks, sizes] which has task names as keys
            and the size of the label tensor as value. The size of the tensor corresponds to how many
            labels/values there are to predict for that task.

        mask_nan:
            Deal with the NaN/Inf when calling the function `make_pyg_graph`.
            Some values become `Inf` when changing data type. This allows to deal
            with that.

            - "raise": Raise an error when there is a nan or inf in the featurization
            - "warn": Raise a warning when there is a nan or inf in the featurization
            - "None": DEFAULT. Don't do anything
            - "Floating value": Replace nans or inf by the specified value

        do_not_batch_keys:
            Keys to ignore for the collate
<<<<<<< HEAD

        batch_size_per_pack: The number of graphs to pack together. 
            This is useful for using packing with the Transformer.
            If None, no packing is done.
            Otherwise, indices are generated to map the nodes to the pack they belong to under the key `"pack_from_node_idx"`,
            with an additional mask to indicate which nodes are from the same graph under the key `"pack_attn_mask"`.

    Returns:
        The batched elements. See `torch.utils.data.dataloader.default_collate`.
=======
    Returns:
        A dictionary of the batch
>>>>>>> 488f3bf4
    """

    elem = elements[0]

    if isinstance(elem, Mapping):
        batch = {}
        for key in elem:
            # If the features are a dictionary containing GraphDict elements,
            # Convert to pyg graphs and use the pyg batching.
            if isinstance(elem[key], GraphDict):
                pyg_graphs = [d[key].make_pyg_graph(mask_nan=mask_nan) for d in elements]
                batch[key] = collage_pyg_graph(pyg_graphs)

            # If a PyG Graph is provided, use the PyG batching
            elif isinstance(elem[key], Data):
                pyg_graphs = [d[key] for d in elements]
<<<<<<< HEAD
                batch[key] = collage_pyg_graph(pyg_graphs, batch_size_per_pack=batch_size_per_pack)
=======
                batch[key] = collage_pyg_graph(pyg_graphs)
>>>>>>> 488f3bf4

            # Ignore the collate for specific keys
            elif key in do_not_collate_keys:
                batch[key] = [d[key] for d in elements]

            # Multitask setting: We have to pad the missing labels
            elif key == "labels":
                labels = [d[key] for d in elements]
                batch[key] = collate_labels(labels, labels_size_dict)

            # Otherwise, use the default torch batching
            else:
                batch[key] = default_collate([d[key] for d in elements])
        return batch
    elif isinstance(elements, Sequence) and isinstance(elem, Sequence):
        temp_elements = [{ii: sub_elem for ii, sub_elem in enumerate(elem)} for elem in elements]
        batch = goli_collate_fn(temp_elements)
        return list(batch.values())
    elif isinstance(elements, Sequence) and not isinstance(elem, Sequence):
        temp_elements = [{"temp_key": elem} for elem in elements]
        batch = goli_collate_fn(temp_elements)
        return batch["temp_key"]
    else:
        return default_collate(elements)


def collage_pyg_graph(pyg_graphs: Iterable[Union[Data, Dict]], batch_size_per_pack: Optional[int] = None):
    """
    Function to collate pytorch geometric graphs.
    Convert all numpy types to torch
    Convert edge indices to int64

    Parameters:
        pyg_graphs: Iterable of PyG graphs
<<<<<<< HEAD
        batch_size_per_pack: The number of graphs to pack together. 
            This is useful for using packing with the Transformer,
    """
    
=======
        batch_size_per_pack: The number of graphs to pack together.
            This is useful for using packing with the Transformer,
    """

>>>>>>> 488f3bf4
    pyg_batch = []
    for pyg_graph in pyg_graphs:
        for pyg_key in pyg_graph.keys:
            tensor = pyg_graph[pyg_key]

            # Convert numpy/scipy to Pytorch
            if isinstance(tensor, (ndarray, spmatrix)):
                tensor = torch.as_tensor(to_dense_array(tensor, tensor.dtype))

            pyg_graph[pyg_key] = tensor

        # Convert edge index to int64
        pyg_graph.edge_index = pyg_graph.edge_index.to(torch.int64)
        pyg_batch.append(pyg_graph)

<<<<<<< HEAD
    # Apply the packing at the mini-batch level. This is useful for using packing with the Transformer,
    # especially in the case of the large graphs being much larger than the small graphs.
    if batch_size_per_pack is not None:
        num_nodes = [g.num_nodes for g in pyg_batch]
        packed_graph_idx = fast_packing(num_nodes, batch_size_per_pack)

        # Get the node to pack indices and the mask
        pack_from_node_idx, pack_attn_mask = node_to_pack_indices_mask(packed_graph_idx, num_nodes)
        for pyg_graph in pyg_batch:
            pyg_graph.pack_from_node_idx = pack_from_node_idx
            pyg_graph.pack_attn_mask = pack_attn_mask

    return Batch.from_data_list(pyg_batch)

def collate_labels(labels: List[Dict[str, torch.Tensor]], labels_size_dict: Optional[Dict[str, Any]] = None,):
=======
    return Batch.from_data_list(pyg_batch)


def collate_labels(
    labels: List[Dict[str, torch.Tensor]],
    labels_size_dict: Optional[Dict[str, Any]] = None,
):
>>>>>>> 488f3bf4
    """Collate labels for multitask learning.

    Parameters:
        labels: List of labels
        labels_size_dict: Dict of the form Dict[tasks, sizes] which has task names as keys
            and the size of the label tensor as value. The size of the tensor corresponds to how many
            labels/values there are to predict for that task.

    Returns:
        A dictionary of the form Dict[tasks, labels] where tasks is the name of the task and labels
        is a tensor of shape (batch_size, *labels_size_dict[task]).
    """
    labels_dict = {}

    if labels_size_dict is not None:
        for this_label in labels:
            empty_task_labels = set(labels_size_dict.keys()) - set(this_label.keys())
            for task in empty_task_labels:
<<<<<<< HEAD
                this_label[task] = torch.full(
                    (len(labels), *labels_size_dict[task]), torch.nan
                )
    labels_dict = default_collate(labels)
    
=======
                this_label[task] = torch.full((len(labels), *labels_size_dict[task]), torch.nan)
    labels_dict = default_collate(labels)

>>>>>>> 488f3bf4
    return labels_dict<|MERGE_RESOLUTION|>--- conflicted
+++ resolved
@@ -6,10 +6,6 @@
 from scipy.sparse import spmatrix
 from torch.utils.data.dataloader import default_collate
 from typing import Union, List, Optional, Dict, Type, Any, Iterable
-<<<<<<< HEAD
-import dgl
-=======
->>>>>>> 488f3bf4
 from torch_geometric.data import Data, Batch
 
 from goli.features import GraphDict, to_dense_array
@@ -56,9 +52,8 @@
 
         do_not_batch_keys:
             Keys to ignore for the collate
-<<<<<<< HEAD
 
-        batch_size_per_pack: The number of graphs to pack together. 
+        batch_size_per_pack: The number of graphs to pack together.
             This is useful for using packing with the Transformer.
             If None, no packing is done.
             Otherwise, indices are generated to map the nodes to the pack they belong to under the key `"pack_from_node_idx"`,
@@ -66,10 +61,6 @@
 
     Returns:
         The batched elements. See `torch.utils.data.dataloader.default_collate`.
-=======
-    Returns:
-        A dictionary of the batch
->>>>>>> 488f3bf4
     """
 
     elem = elements[0]
@@ -86,11 +77,7 @@
             # If a PyG Graph is provided, use the PyG batching
             elif isinstance(elem[key], Data):
                 pyg_graphs = [d[key] for d in elements]
-<<<<<<< HEAD
                 batch[key] = collage_pyg_graph(pyg_graphs, batch_size_per_pack=batch_size_per_pack)
-=======
-                batch[key] = collage_pyg_graph(pyg_graphs)
->>>>>>> 488f3bf4
 
             # Ignore the collate for specific keys
             elif key in do_not_collate_keys:
@@ -125,17 +112,10 @@
 
     Parameters:
         pyg_graphs: Iterable of PyG graphs
-<<<<<<< HEAD
-        batch_size_per_pack: The number of graphs to pack together. 
-            This is useful for using packing with the Transformer,
-    """
-    
-=======
         batch_size_per_pack: The number of graphs to pack together.
             This is useful for using packing with the Transformer,
     """
 
->>>>>>> 488f3bf4
     pyg_batch = []
     for pyg_graph in pyg_graphs:
         for pyg_key in pyg_graph.keys:
@@ -151,7 +131,6 @@
         pyg_graph.edge_index = pyg_graph.edge_index.to(torch.int64)
         pyg_batch.append(pyg_graph)
 
-<<<<<<< HEAD
     # Apply the packing at the mini-batch level. This is useful for using packing with the Transformer,
     # especially in the case of the large graphs being much larger than the small graphs.
     if batch_size_per_pack is not None:
@@ -167,15 +146,6 @@
     return Batch.from_data_list(pyg_batch)
 
 def collate_labels(labels: List[Dict[str, torch.Tensor]], labels_size_dict: Optional[Dict[str, Any]] = None,):
-=======
-    return Batch.from_data_list(pyg_batch)
-
-
-def collate_labels(
-    labels: List[Dict[str, torch.Tensor]],
-    labels_size_dict: Optional[Dict[str, Any]] = None,
-):
->>>>>>> 488f3bf4
     """Collate labels for multitask learning.
 
     Parameters:
@@ -194,15 +164,9 @@
         for this_label in labels:
             empty_task_labels = set(labels_size_dict.keys()) - set(this_label.keys())
             for task in empty_task_labels:
-<<<<<<< HEAD
                 this_label[task] = torch.full(
                     (len(labels), *labels_size_dict[task]), torch.nan
                 )
     labels_dict = default_collate(labels)
-    
-=======
-                this_label[task] = torch.full((len(labels), *labels_size_dict[task]), torch.nan)
-    labels_dict = default_collate(labels)
 
->>>>>>> 488f3bf4
     return labels_dict