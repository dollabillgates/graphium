--- conflicted
+++ resolved
@@ -155,7 +155,7 @@
 class MultitaskDataset(Dataset):    # TODO: Move the datasets to a new class
     """This class holds the information for the multitask dataset.
 
-    Several single-task datasets can be merged to create a multi-task dataset. After merging the dictionary of single-task datasets, 
+    Several single-task datasets can be merged to create a multi-task dataset. After merging the dictionary of single-task datasets,
     we will have a multitask dataset of the following form:
         - self.mol_ids will be a list to contain the unique molecular IDs to identify the molecules
         - self.smiles will be a list to contain the corresponding smiles for that molecular ID across all single-task datasets
@@ -198,7 +198,7 @@
 
     def merge(self, datasets: Dict[str, Any]):
         r"""This function merges several single task datasets into a multitask dataset.
-        
+
             The idea: for each of the smiles, labels, features and tasks, we create a corresponding list that concatenates these items across all tasks.
             In particular, for any index, the elements in the smiles, labels, features and task lists at that index will correspond to each other (i.e. match up).
             Over this list of all smiles (which we created by concatenating the smiles across all tasks), we compute their molecular ID using functions from Datamol.
@@ -236,12 +236,6 @@
             task_list = [task] * ds.__len__()
             all_tasks.extend(task_list)
 
-<<<<<<< HEAD
-=======
-        #pprint(all_smiles)
-        #pprint(all_labels)
-        #pprint(all_tasks)
->>>>>>> da0a6c4f
 
         mol_ids = []
         # Get all unique mol ids.
