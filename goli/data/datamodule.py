from typing import Type, List, Dict, Union, Any, Callable, Optional, Tuple, Iterable

import os
from functools import partial
import importlib.resources
import zipfile
from copy import deepcopy
from multiprocessing import Manager
import time

from loguru import logger
import fsspec
import omegaconf

import pandas as pd
import numpy as np
import datamol as dm

from sklearn.model_selection import train_test_split

import dgl
from torch_geometric.data import Data, Batch
import pytorch_lightning as pl
from pytorch_lightning.trainer.states import RunningStage

import torch
from torch.utils.data.dataloader import DataLoader, Dataset
from torch.utils.data import Subset
from functools import lru_cache

from goli.utils import fs
from goli.features import (
    mol_to_graph_dict,
    mol_to_dglgraph,
    GraphDict,
    mol_to_pyggraph,
)
from goli.data.collate import goli_collate_fn
from goli.data.utils import goli_package_path
from goli.utils.arg_checker import check_arg_iterator
from goli.utils.hashing import get_md5_hash


PCQM4M_meta = {
    "num tasks": 1,
    "eval metric": "mae",
    "download_name": "pcqm4m_kddcup2021",
    "url": "https://dgl-data.s3-accelerate.amazonaws.com/dataset/OGB-LSC/pcqm4m_kddcup2021.zip",  # TODO: Allow PyG
    "data type": "mol",
    "has_node_attr": True,
    "has_edge_attr": True,
    "task type": "regression",
    "num classes": -1,
    "split": "scaffold",
    "additional node files": "None",
    "additional edge files": "None",
    "binary": False,
    "version": 1,
}

PCQM4Mv2_meta = deepcopy(PCQM4M_meta)
PCQM4Mv2_meta.update(
    {
        "download_name": "pcqm4m-v2",
        "url": "https://dgl-data.s3-accelerate.amazonaws.com/dataset/OGB-LSC/pcqm4m-v2.zip",  # TODO: Allow PyG
        "version": 2,
    }
)


def smiles_to_unique_mol_id(smiles: str) -> Optional[str]:
    """
    Convert a smiles to a unique MD5 Hash ID. Returns None if featurization fails.
    Parameters:
        smiles: A smiles string to be converted to a unique ID
    Returns:
        mol_id: a string unique ID
    """
    try:
        mol = dm.to_mol(mol=smiles)
        mol_id = dm.unique_id(mol)
    except:
        mol_id = ""
    if mol_id is None:
        mol_id = ""
    return mol_id


def did_featurization_fail(features: Any) -> bool:
    """
    Check if a featurization failed.
    """
    return (features is None) or isinstance(features, str)


class BatchingSmilesTransform:
    """
    Class to transform a list of smiles using a transform function
    """

    def __init__(self, transform: Callable):
        """
        Parameters:
            transform: Callable function to transform a single smiles
        """
        self.transform = transform

    def __call__(self, smiles_list: Iterable[str]) -> Any:
        """
        Function to transform a list of smiles
        """
        mol_id_list = []
        for smiles in smiles_list:
            mol_id_list.append(self.transform(smiles))
        return mol_id_list

    @staticmethod
    def parse_batch_size(numel: int, desired_batch_size: int, n_jobs: int) -> int:
        """
        Function to parse the batch size.
        The batch size is limited by the number of elements divided by the number of jobs.
        """
        assert ((n_jobs >= 0) or (n_jobs == -1)) and isinstance(
            n_jobs, int
        ), f"n_jobs must be a positive integer or -1, got {n_jobs}"
        assert (
            isinstance(desired_batch_size, int) and desired_batch_size >= 0
        ), f"desired_batch_size must be a positive integer, got {desired_batch_size}"

        if n_jobs == -1:
            n_jobs = os.cpu_count()
        if (n_jobs == 0) or (n_jobs == 1):
            batch_size = 1
        else:
            batch_size = min(desired_batch_size, numel // n_jobs)
        batch_size = max(1, batch_size)
        return batch_size


def smiles_to_unique_mol_ids(
    smiles: Iterable[str],
    n_jobs=-1,
    featurization_batch_size=1000,
    backend="loky",
    progress=True,
    progress_desc="mols to ids",
) -> List[Optional[str]]:
    """
    This function takes a list of smiles and finds the corresponding datamol unique_id
    in an element-wise fashion, returning the corresponding unique_ids.

    The ID is an MD5 hash of the non-standard InChiKey provided
    by `dm.to_inchikey_non_standard()`. It guarantees uniqueness for
    different tautomeric forms of the same molecule.

    Parameters:
        smiles: a list of smiles to be converted to mol ids
        n_jobs: number of jobs to run in parallel
        backend: Parallelization backend
        progress: Whether to display the progress bar

    Returns:
        ids: A list of MD5 hash ids
    """

    batch_size = BatchingSmilesTransform.parse_batch_size(
        numel=len(smiles), desired_batch_size=featurization_batch_size, n_jobs=n_jobs
    )

    unique_mol_ids = dm.parallelized_with_batches(
        BatchingSmilesTransform(smiles_to_unique_mol_id),
        smiles,
        batch_size=batch_size,
        progress=progress,
        n_jobs=n_jobs,
        backend=backend,
        tqdm_kwargs={"desc": f"{progress_desc}, batch={batch_size}"},
    )

    return unique_mol_ids


class SingleTaskDataset(Dataset):
    def __init__(
        self,
        labels: Union[torch.Tensor, np.ndarray],
        features: Optional[List[Union[dgl.DGLGraph, GraphDict]]] = None,
        smiles: Optional[List[str]] = None,
        indices: Optional[List[str]] = None,
        weights: Optional[Union[torch.Tensor, np.ndarray]] = None,
        unique_ids: Optional[List[str]] = None,
    ):
        r"""
        dataset for a single task
        Parameters:
            labels: A list of labels for the given task (one per graph)
            features: A list of graphs
            smiles: A list of smiles
            indices: A list of indices
            weights: A list of weights
            unique_ids: A list of unique ids
        """

        # Verify that all lists are the same length
        numel = len(labels)
        if features is not None:
            assert (
                len(features) == numel
            ), f"features must be the same length as labels, got {len(features)} and {numel}"
        if smiles is not None:
            assert (
                len(smiles) == numel
            ), f"smiles must be the same length as labels, got {len(smiles)} and {numel}"
        if indices is not None:
            assert (
                len(indices) == numel
            ), f"indices must be the same length as labels, got {len(indices)} and {numel}"
        if weights is not None:
            assert (
                len(weights) == numel
            ), f"weights must be the same length as labels, got {len(weights)} and {numel}"
        if unique_ids is not None:
            assert (
                len(unique_ids) == numel
            ), f"unique_ids must be the same length as labels, got {len(unique_ids)} and {numel}"

        self.labels = labels
        if smiles is not None:
            manager = Manager()  # Avoid memory leaks with `num_workers > 0` by using the Manager
            self.smiles = manager.list(smiles)
        else:
            self.smiles = None
        self.features = features
        self.indices = indices
        if self.indices is not None:
            self.indices = np.array(
                self.indices
            )  # Avoid memory leaks with `num_workers > 0` by using numpy array
        self.weights = weights
        self.unique_ids = unique_ids

    def __len__(self):
        r"""
        return the size of the dataset
        Returns:
            size: the size of the dataset
        """
        return len(self.labels)

    def __getitem__(self, idx):
        # TODO: This is the function we need to touch for the generated data
        """
        get the data at the given index
        Parameters:
            idx: the index to get the data at
        Returns:
            datum: a dictionary containing the data at the given index, with keys "features", "labels", "smiles", "indices", "weights", "unique_ids"
        """
        datum = {}

        if self.features is not None:
            datum["features"] = self.features[idx]

        if self.labels is not None:
            datum["labels"] = self.labels[idx]

        if self.smiles is not None:
            datum["smiles"] = self.smiles[idx]

        if self.indices is not None:
            datum["indices"] = self.indices[idx]

        if self.weights is not None:
            datum["weights"] = self.weights[idx]

        if self.unique_ids is not None:
            datum["unique_ids"] = self.unique_ids[idx]

        return datum

    def __getstate__(self):
        """Serialize the class for pickling."""
        state = {}
        state["labels"] = self.labels
        state["smiles"] = list(self.smiles) if self.smiles is not None else None
        state["features"] = self.features
        state["indices"] = self.indices
        state["weights"] = self.weights
        state["unique_ids"] = self.unique_ids
        return state

    def __setstate__(self, state: dict):
        """Reload the class from pickling."""
        if state["smiles"] is not None:
            manager = Manager()
            state["smiles"] = manager.list(state["smiles"])

        self.__dict__.update(state)


class MultitaskDataset(Dataset):
    def __init__(
        self,
        datasets: Dict[str, SingleTaskDataset],
        n_jobs=-1,
        backend: str = "loky",
        featurization_batch_size=1000,
        progress: bool = True,
        save_smiles_and_ids: bool = False,
        about: str = "",
        generated: bool = False,
    ):
        r"""
        This class holds the information for the multitask dataset.
        Several single-task datasets can be merged to create a multi-task dataset. After merging the dictionary of single-task datasets.
        we will have a multitask dataset of the following form:
        - self.mol_ids will be a list to contain the unique molecular IDs to identify the molecules
        - self.smiles will be a list to contain the corresponding smiles for that molecular ID across all single-task datasets
        - self.labels will be a list of dictionaries where the key is the task name and the value is the label(s) for that task.
            At this point, any particular molecule will only have entries for tasks for which it has a label. Later, in the collate
            function, we fill up the missing task labels with NaNs.
        - self.features will be a list of featurized graphs corresponding to that particular unique molecule.
            However, for testing purposes we may not require features so that we can make sure that this merge function works.

        Parameters:
            datasets: A dictionary of single-task datasets
            n_jobs: Number of jobs to run in parallel
            backend: Parallelization backend
            featurization_batch_size: The batch size to use for the parallelization of the featurization
            progress: Whether to display the progress bar
            save_smiles_and_ids: Whether to save the smiles and ids for the dataset. If `False`, `mol_ids` and `smiles` are set to `None`
            about: A description of the dataset

        progress: Whether to display the progress bar
            about: A description of the dataset
        generated: bool = False,
        """
        super().__init__()
        # self.datasets = datasets
        self.generated = generated
        self.n_jobs = n_jobs
        self.backend = backend
        self.featurization_batch_size = featurization_batch_size
        self.progress = progress
        self.about = about

        task = next(iter(datasets))
        if (len(datasets[task]) > 0) and ("features" in datasets[task][0]):
            self.mol_ids, self.smiles, self.labels, self.features = self.merge(datasets)
        else:
            self.mol_ids, self.smiles, self.labels = self.merge(datasets)

        # Set mol_ids and smiles to None to save memory as they are not needed.
        if not save_smiles_and_ids:
            self.mol_ids = None
            self.smiles = None

        self.labels = np.array(self.labels)
        self.labels_size = self.set_label_size_dict(datasets)

    def __len__(self):
        r"""
        Returns the number of molecules
        """
        return len(self.labels)

    @property
    def num_graphs_total(self):
        r"""
        number of graphs (molecules) in the dataset
        """
        return len(self)

    @property
    def num_nodes_total(self):
        """Total number of nodes for all graphs"""
        return sum([get_num_nodes(data) for data in self.features])

    @property
    def max_num_nodes_per_graph(self):
        """Maximum number of nodes per graph"""
        return max([get_num_nodes(data) for data in self.features])

    @property
    def std_num_nodes_per_graph(self):
        """Standard deviation of number of nodes per graph"""
        return np.std([get_num_nodes(data) for data in self.features])

    @property
    def min_num_nodes_per_graph(self):
        """Minimum number of nodes per graph"""
        return min([get_num_nodes(data) for data in self.features])

    @property
    def mean_num_nodes_per_graph(self):
        """Average number of nodes per graph"""
        return self.num_nodes_total / self.num_graphs_total

    @property
    def num_edges_total(self):
        """Total number of edges for all graphs"""
        return sum([get_num_edges(data) for data in self.features])

    @property
    def max_num_edges_per_graph(self):
        """Maximum number of edges per graph"""
        return max([get_num_edges(data) for data in self.features])

    @property
    def min_num_edges_per_graph(self):
        """Minimum number of edges per graph"""
        return min([get_num_edges(data) for data in self.features])

    @property
    def std_num_edges_per_graph(self):
        """Standard deviation of number of nodes per graph"""
        return np.std([get_num_edges(data) for data in self.features])

    @property
    def mean_num_edges_per_graph(self):
        """Average number of edges per graph"""
        return self.num_edges_total / self.num_graphs_total

    @lru_cache(maxsize=16)
    def __getitem__(self, idx):
        r"""
        get the data for at the specified index
        Parameters:
            idx: The index of the data to retrieve
        Returns:
            A dictionary containing the data for the specified index with keys "mol_ids", "smiles", "labels", and "features"
        """
        datum = {}

        if self.mol_ids is not None:
            datum["mol_ids"] = self.mol_ids[idx]

<<<<<<< HEAD
        # if self.smiles is not None:
        #     datum["smiles"] = self.smiles[idx]
        # import ipdb; ipdb.set_trace()
        idx = 0
=======
        if self.smiles is not None:
            datum["smiles"] = self.smiles[idx]

>>>>>>> 3f622885
        if self.labels is not None:
            datum["labels"] = self.labels[idx]

        if self.features is not None:
            datum["features"] = self.features[idx]

        return datum

    def merge(self, datasets: Dict[str, Any]) -> Tuple[List[str], List[str], List[Dict[str, Any]], List[Any]]:
        r"""This function merges several single task datasets into a multitask dataset.

        The idea: for each of the smiles, labels, features and tasks, we create a corresponding list that concatenates these items across all tasks.
        In particular, for any index, the elements in the smiles, labels, features and task lists at that index will correspond to each other (i.e. match up).
        Over this list of all smiles (which we created by concatenating the smiles across all tasks), we compute their molecular ID using functions from Datamol.
        Once again, we will have a list of molecular IDs which is the same size as the list of smiles, labels, features and tasks.
        We then use numpy's `unique` function to find the exact list of unique molecular IDs as these will identify the molecules in our dataset. We also get the
        inverse from numpy's `unique`, which will allow us to index in addition to the list of all molecular IDs, the list of all smiles, labels, features and tasks.
        Finally, we use this inverse to construct the list of list of smiles, list of label dictionaries (indexed by task) and the list of features such that
        the indices match up. This is what is needed for the `get_item` function to work.

        Parameters:
            datasets: A dictionary of single-task datasets
        Returns:
            A tuple of (list of molecular IDs, list of smiles, list of label dictionaries, list of features)
        """
        all_smiles = []
        all_features = []
        all_labels = []
        all_mol_ids = []
        all_tasks = []

        for task, ds in datasets.items():
            if len(ds) == 0:
                continue
            # Get data from single task dataset
            ds_smiles = [ds[i]["smiles"] for i in range(len(ds))]
            ds_labels = [ds[i]["labels"] for i in range(len(ds))]
            if "unique_ids" in ds[0].keys():
                ds_mol_ids = [ds[i]["unique_ids"] for i in range(len(ds))]
            else:
                ds_mol_ids = smiles_to_unique_mol_ids(
                    ds_smiles,
                    n_jobs=self.n_jobs,
                    featurization_batch_size=self.featurization_batch_size,
                    backend=self.backend,
                    progress=self.progress,
                    progress_desc=f"{task}: mol to ids",
                )
            if "features" in ds[0]:
                ds_features = [ds[i]["features"] for i in range(len(ds))]
            else:
                ds_features = None

            all_smiles.extend(ds_smiles)
            all_labels.extend(ds_labels)
            all_mol_ids.extend(ds_mol_ids)
            if ds_features is not None:
                all_features.extend(ds_features)

            task_list = [task] * ds.__len__()
            all_tasks.extend(task_list)

        if self.generated is False:
            # Get all unique mol ids.
            unique_mol_ids, inv = np.unique(all_mol_ids, return_inverse=True)
            mol_ids = unique_mol_ids
        else:
            # The generated data is a single molecule duplicated
            mol_ids = np.array(all_mol_ids)
            inv = [_ for _ in range(len(mol_ids) // len(datasets.items()))] * len(datasets.items())
            mol_ids = np.unique(inv)

        # Store the smiles.
        smiles = [[] for _ in range(len(mol_ids))]
        for all_idx, unique_idx in enumerate(inv):
            smiles[unique_idx].append(all_smiles[all_idx])

        # Store the labels.
        labels = [{} for _ in range(len(mol_ids))]
        for all_idx, unique_idx in enumerate(inv):
            task = all_tasks[all_idx]
            label = all_labels[all_idx]
            labels[unique_idx][task] = label

        # Store the features
        if len(all_features) > 0:
            features = [-1 for i in range(len(mol_ids))]
            for all_idx, unique_idx in enumerate(inv):
                features[unique_idx] = all_features[all_idx]
            return mol_ids, smiles, labels, features
        else:
            return mol_ids, smiles, labels

    def set_label_size_dict(self, datasets: Dict[str, SingleTaskDataset]):
        r"""
        This gives the number of labels to predict for a given task.
        """
        task_labels_size = {}
        for task, ds in datasets.items():
            if len(ds) == 0:
                continue
            label = ds[0][
                "labels"
            ]  # Assume for a fixed task, the label dimension is the same across data points, so we can choose the first data point for simplicity.
            torch_label = torch.as_tensor(label)
            # torch_label = label
            task_labels_size[task] = torch_label.size()
        return task_labels_size

    def __repr__(self) -> str:
        """
        summarizes the dataset in a string
        Returns:
            A string representation of the dataset.
        """
        if len(self) == 0:
            out_str = (
                f"-------------------\n{self.__class__.__name__}\n"
                + f"\tabout = {self.about}\n"
                + f"\tnum_graphs_total = {self.num_graphs_total}\n"
                + f"-------------------\n"
            )
            return out_str

        out_str = (
            f"-------------------\n{self.__class__.__name__}\n"
            + f"\tabout = {self.about}\n"
            + f"\tnum_graphs_total = {self.num_graphs_total}\n"
            + f"\tnum_nodes_total = {self.num_nodes_total}\n"
            + f"\tmax_num_nodes_per_graph = {self.max_num_nodes_per_graph}\n"
            + f"\tmin_num_nodes_per_graph = {self.min_num_nodes_per_graph}\n"
            + f"\tstd_num_nodes_per_graph = {self.std_num_nodes_per_graph}\n"
            + f"\tmean_num_nodes_per_graph = {self.mean_num_nodes_per_graph}\n"
            + f"\tnum_edges_total = {self.num_edges_total}\n"
            + f"\tmax_num_edges_per_graph = {self.max_num_edges_per_graph}\n"
            + f"\tmin_num_edges_per_graph = {self.min_num_edges_per_graph}\n"
            + f"\tstd_num_edges_per_graph = {self.std_num_edges_per_graph}\n"
            + f"\tmean_num_edges_per_graph = {self.mean_num_edges_per_graph}\n"
            + f"-------------------\n"
        )
        return out_str


class BaseDataModule(pl.LightningDataModule):
    def __init__(
        self,
        batch_size_training: int = 16,
        batch_size_inference: int = 16,
        num_workers: int = 0,
        pin_memory: bool = True,
        persistent_workers: bool = False,
        collate_fn: Optional[Callable] = None,
    ):
        """
        base dataset module for all datasets (to be inherented)

        Parameters:
            batch_size_training: batch size for training
            batch_size_inference: batch size for inference
            num_workers: number of workers for data loading
            pin_memory: whether to pin memory
            persistent_workers: whether to use persistent workers
            collate_fn: collate function for batching
        """
        super().__init__()

        self.batch_size_training = batch_size_training
        self.batch_size_inference = batch_size_inference

        self.num_workers = num_workers
        self.pin_memory = pin_memory
        self.persistent_workers = persistent_workers

        self.collate_fn = self.get_collate_fn(collate_fn)

        self.train_ds = None
        self.val_ds = None
        self.test_ds = None
        self._predict_ds = None

        self._data_is_prepared = False

    def prepare_data(self):
        raise NotImplementedError()

    def setup(self):
        raise NotImplementedError()

    def train_dataloader(self, **kwargs):
        """
        return the training dataloader
        """
        return self.get_dataloader(
            dataset=self.train_ds,  # type: ignore
            shuffle=True,
            stage=RunningStage.TRAINING,
            **kwargs,
        )

    def val_dataloader(self, **kwargs):
        r"""
        return the validation dataloader
        """
        return self.get_dataloader(
            dataset=self.val_ds,  # type: ignore
            shuffle=False,
            stage=RunningStage.VALIDATING,
            **kwargs,
        )

    def test_dataloader(self, **kwargs):
        r"""
        return the test dataloader
        """
        return self.get_dataloader(
            dataset=self.test_ds,  # type: ignore
            shuffle=False,
            stage=RunningStage.TESTING,
            **kwargs,
        )

    def predict_dataloader(self, **kwargs):
        """
        return the dataloader for prediction
        """
        return self.get_dataloader(
            dataset=self.predict_ds,  # type: ignore
            shuffle=False,
            stage=RunningStage.PREDICTING,
            **kwargs,
        )

    @staticmethod
    def get_collate_fn(collate_fn):
        if collate_fn is None:
            # Some values become `inf` when changing data type. `mask_nan` deals with that
            collate_fn = partial(goli_collate_fn, mask_nan=0)
            collate_fn.__name__ = goli_collate_fn.__name__

        return collate_fn

    @property
    def is_prepared(self):
        raise NotImplementedError()

    @property
    def is_setup(self):
        raise NotImplementedError()

    @property
    def num_node_feats(self):
        raise NotImplementedError()

    @property
    def num_edge_feats(self):
        raise NotImplementedError()

    @property
    def predict_ds(self):
        """Get the dataset used for the prediction"""
        if self._predict_ds is None:
            return self.test_ds
        else:
            return self._predict_ds

    @property
    def get_num_workers(self):
        """
        get the number of workers to use
        """
        if self.num_workers == -1:
            num_workers = os.cpu_count()
            num_workers = num_workers if num_workers is not None else 0
        else:
            num_workers = self.num_workers
        return num_workers

    @predict_ds.setter
    def predict_ds(self, value):
        """Set the dataset for the prediction"""
        self._predict_ds = value

    def get_first_graph(self):
        raise NotImplementedError()

    # Private methods

    @staticmethod
    def _read_csv(
        path: str,
        **kwargs,
    ) -> pd.DataFrame:
        """
        private method for reading a csv file
        Parameters:
            path: path to the csv file
            kwargs: keyword arguments for pd.read_csv
        Returns:
            pd.DataFrame: the panda dataframe storing molecules
        """

<<<<<<< HEAD
        if str(path).endswith((".csv", ".csv.gz", ".csv.zip", ".csv.bz2")):
=======
        path = str(path)

        if path.endswith((".csv", ".csv.gz", ".csv.zip", ".csv.bz2")):
>>>>>>> 3f622885
            sep = ","
        elif path.endswith((".tsv", ".tsv.gz", ".tsv.zip", ".tsv.bz2")):
            sep = "\t"
        else:
            raise ValueError(f"unsupported file `{path}`")
        kwargs.setdefault("sep", sep)

        if path.startswith("goli://"):
            path = goli_package_path(path)

        df = pd.read_csv(path, **kwargs)
        return df

    @staticmethod
    def _read_parquet(path: str, **kwargs) -> pd.DataFrame:
        """
        read the parquet file int a pandas dataframe
        Parameters:
            path: path to the parquet file
            kwargs: keyword arguments for pd.read_parquet
        Returns:
            pd.DataFrame: the panda dataframe storing molecules
        """

        path = str(path)

        if path.startswith("goli://"):
            path = goli_package_path(path)

        df = pd.read_parquet(path)
        return df

    @staticmethod
    def _read_table(self, path: str, **kwargs) -> pd.DataFrame:
        """
        a general read file function which determines if which function to use, either _read_csv or _read_parquet
        Parameters:
            path: path to the file to read
            kwargs: keyword arguments for pd.read_csv or pd.read_parquet
        Returns:
            pd.DataFrame: the panda dataframe storing molecules
        """
        if str(path).endswith((".parquet")):
            return self._read_parquet(path)
        else:
            return self._read_csv(path)

    def get_dataloader_kwargs(self, stage: RunningStage, shuffle: bool, **kwargs) -> Dict[str, Any]:
        """
        Get the options for the dataloader depending on the current stage.

        Parameters:
            stage: Whether in Training, Validating, Testing, Sanity-checking, Predicting, or Tuning phase.
            shuffle: set to ``True`` to have the data reshuffled at every epoch.

        Returns:
            Arguments to pass to the `DataLoader` during initialization
        """
        loader_kwargs = {}

        # Get batch size and IPU options for training set
        # if stage in [RunningStage.TRAINING, RunningStage.TUNING]:
        if stage in [RunningStage.TRAINING]:
            loader_kwargs["batch_size"] = self.batch_size_training

        # Get batch size and IPU options for validation / testing sets
        elif stage in [RunningStage.VALIDATING, RunningStage.TESTING, RunningStage.PREDICTING]:
            loader_kwargs["batch_size"] = self.batch_size_inference
        else:
            raise ValueError(f"Wrong value for `stage`. Provided `{stage}`")

        # Set default parameters
        loader_kwargs["shuffle"] = shuffle
        loader_kwargs["collate_fn"] = self.collate_fn
        loader_kwargs["num_workers"] = self.get_num_workers
        loader_kwargs["pin_memory"] = self.pin_memory
        loader_kwargs["persistent_workers"] = self.persistent_workers

        # Update from provided parameters
        loader_kwargs.update(**kwargs)

        return loader_kwargs

    def get_dataloader(self, dataset: Dataset, shuffle: bool, stage: RunningStage) -> DataLoader:
        """
        Get the dataloader for a given dataset

        Parameters:
            dataset: The dataset from which to load the data
            shuffle: set to ``True`` to have the data reshuffled at every epoch.
            stage: Whether in Training, Validating, Testing, Sanity-checking, Predicting, or Tuning phase.

        Returns:
            The dataloader to sample from
        """
        kwargs = self.get_dataloader_kwargs(stage=stage, shuffle=shuffle)
        return self._dataloader(dataset=dataset, shuffle=shuffle, stage=stage, **kwargs)

    def _dataloader(self, dataset: Dataset, **kwargs) -> DataLoader:
        r"""
        Get a dataloader for a given dataset
        Parameters:
            dataset: The dataset from which to load the data
            kwargs: keyword arguments for DataLoader
        Returns:
            The dataloader to sample from
        """

        loader = DataLoader(
            dataset=dataset,
            **kwargs,
        )

        return loader

    def get_max_num_nodes_datamodule(self, stages: Optional[List[str]] = None) -> int:
        """
        Get the maximum number of nodes across all datasets from the datamodule

        Parameters:
            datamodule: The datamodule from which to extract the maximum number of nodes
            stages: The stages from which to extract the max num nodes.
                Possible values are ["train", "val", "test", "predict"].
                If None, all stages are considered.

        Returns:
            max_num_nodes: The maximum number of nodes across all datasets from the datamodule
        """

        allowed_stages = ["train", "val", "test", "predict"]
        if stages is None:
            stages = allowed_stages
        for stage in stages:
            assert stage in allowed_stages, f"stage value `{stage}` not allowed."

        max_num_nodes = 0
        # Max number of nodes in the training dataset
        if (self.train_ds is not None) and ("train" in stages):
            max_num_nodes = max(max_num_nodes, self.train_ds.max_num_nodes_per_graph)

        # Max number of nodes in the validation dataset
        if (self.val_ds is not None) and ("val" in stages):
            max_num_nodes = max(max_num_nodes, self.val_ds.max_num_nodes_per_graph)

        # Max number of nodes in the test dataset
        if (self.test_ds is not None) and ("test" in stages):
            max_num_nodes = max(max_num_nodes, self.test_ds.max_num_nodes_per_graph)

        # Max number of nodes in the predict dataset
        if (self.predict_ds is not None) and ("predict" in stages):
            max_num_nodes = max(max_num_nodes, self.predict_ds.max_num_nodes_per_graph)

        return max_num_nodes

    def get_max_num_edges_datamodule(self, stages: Optional[List[str]] = None) -> int:
        """
        Get the maximum number of edges across all datasets from the datamodule

        Parameters:
            datamodule: The datamodule from which to extract the maximum number of nodes
            stages: The stages from which to extract the max num nodes.
                Possible values are ["train", "val", "test", "predict"].
                If None, all stages are considered.

        Returns:
            max_num_edges: The maximum number of edges across all datasets from the datamodule
        """

        allowed_stages = ["train", "val", "test", "predict"]
        if stages is None:
            stages = allowed_stages
        for stage in stages:
            assert stage in allowed_stages, f"stage value `{stage}` not allowed."

        max_num_edges = 0
        # Max number of nodes/edges in the training dataset
        if (self.train_ds is not None) and ("train" in stages):
            max_num_edges = max(max_num_edges, self.train_ds.max_num_edges_per_graph)

        # Max number of nodes/edges in the validation dataset
        if (self.val_ds is not None) and ("val" in stages):
            max_num_edges = max(max_num_edges, self.val_ds.max_num_edges_per_graph)

        # Max number of nodes/edges in the test dataset
        if (self.test_ds is not None) and ("test" in stages):
            max_num_edges = max(max_num_edges, self.test_ds.max_num_edges_per_graph)

        # Max number of nodes/edges in the predict dataset
        if (self.predict_ds is not None) and ("predict" in stages):
            max_num_edges = max(max_num_edges, self.predict_ds.max_num_edges_per_graph)

        return max_num_edges


class DatasetProcessingParams:
    def __init__(
        self,
        df: pd.DataFrame = None,
        df_path: Optional[Union[str, os.PathLike]] = None,
        smiles_col: str = None,
        label_cols: List[str] = None,
        weights_col: str = None,  # Not needed
        weights_type: str = None,  # Not needed
        idx_col: str = None,
        sample_size: Union[int, float, Type[None]] = None,
        split_val: float = 0.2,
        split_test: float = 0.2,
        split_seed: int = None,
        splits_path: Optional[Union[str, os.PathLike]] = None,
<<<<<<< HEAD
        generated_data: bool = False,
=======
        split_names: Optional[List[str]] = ["train", "val", "test"],
>>>>>>> 3f622885
    ):
        """
        object to store the parameters for the dataset processing
        Parameters:
            df: The dataframe containing the data
            df_path: The path to the dataframe containing the data
            smiles_col: The column name of the smiles
            label_cols: The column names of the labels
            weights_col: The column name of the weights
            weights_type: The type of weights
            idx_col: The column name of the indices
            sample_size: The size of the sample
            split_val: The fraction of the data to use for validation
            split_test: The fraction of the data to use for testing
            split_seed: The seed to use for the split
            splits_path: The path to the splits
        """
        self.df = df
        self.df_path = df_path
        self.smiles_col = smiles_col
        self.label_cols = label_cols
        self.weights_col = weights_col
        self.weights_type = weights_type
        self.idx_col = idx_col
        self.sample_size = sample_size
        self.split_val = split_val
        self.split_test = split_test
        self.split_seed = split_seed
        self.splits_path = splits_path
<<<<<<< HEAD
        self.generated_data = generated_data
=======
        self.split_names = split_names
>>>>>>> 3f622885


class IPUDataModuleModifier:
    def __init__(
        self,
        ipu_inference_opts: Optional["poptorch.Options"] = None,
        ipu_training_opts: Optional["poptorch.Options"] = None,
        ipu_dataloader_training_opts: Optional["IPUDataloaderOptions"] = None,
        ipu_dataloader_inference_opts: Optional["IPUDataloaderOptions"] = None,
        *args,
        **kwargs,
    ) -> None:
        r"""
        wrapper functions from the a `DataModule` to support IPU and IPU options To be used in dual inheritance, for example:
        ```
        IPUDataModule(BaseDataModule, IPUDataModuleModifier):
            def __init__(self, **kwargs):
                BaseDataModule.__init__(self, **kwargs)
                IPUDataModuleModifier.__init__(self, **kwargs)
        ```

        Parameters:
            ipu_inference_opts: Options for the IPU in inference mode. Ignore if not using IPUs
            ipu_training_opts: Options for the IPU in training mode. Ignore if not using IPUs
            ipu_dataloader_kwargs_train_val: Options for the dataloader for the IPU. Ignore if not using IPUs
            ipu_dataloader_kwargs_test: Options for the dataloader for the IPU. Ignore if not using IPUs
            args: Arguments for the `DataModule`
            kwargs: Keyword arguments for the `DataModule`
        """
        self.ipu_inference_opts = ipu_inference_opts
        self.ipu_training_opts = ipu_training_opts
        self.ipu_dataloader_training_opts = ipu_dataloader_training_opts
        self.ipu_dataloader_inference_opts = ipu_dataloader_inference_opts

    def _dataloader(self, dataset: Dataset, **kwargs) -> "poptorch.DataLoader":
        """
        Get a poptorch dataloader for a given dataset
        Parameters:
            dataset: The dataset to use
            kwargs: Keyword arguments for the dataloader
        Returns:
            The poptorch dataloader
        """

        # Use regular Dataloader if no IPUs
        if ("ipu_options" not in kwargs.keys()) or (kwargs["ipu_options"] is None):
            raise ValueError(f"No IPU options provided.")

        # Initialize the IPU dataloader
        from goli.ipu.ipu_dataloader import create_ipu_dataloader

        loader = create_ipu_dataloader(
            dataset=dataset,
            **kwargs,
        )

        return loader


class MultitaskFromSmilesDataModule(BaseDataModule, IPUDataModuleModifier):
    def __init__(
        self,
        task_specific_args: Dict[str, Any],  # TODO: Replace this with DatasetParams
        cache_data_path: Optional[Union[str, os.PathLike]] = None,
        featurization: Optional[Union[Dict[str, Any], omegaconf.DictConfig]] = None,
        batch_size_training: int = 16,
        batch_size_inference: int = 16,
        num_workers: int = 0,
        pin_memory: bool = True,
        persistent_workers: bool = False,
        featurization_n_jobs: int = -1,
        featurization_progress: bool = False,
        featurization_backend: str = "loky",
        featurization_batch_size: int = 1000,
        collate_fn: Optional[Callable] = None,
        prepare_dict_or_graph: str = "pyg:graph",
        dataset_class: type = MultitaskDataset,
        generated_data: bool = False,
        **kwargs,
    ):
        """
        only for parameters beginning with task_*, we have a dictionary where the key is the task name
        and the value is specified below.
        Parameters:
            task_df: (value) a dataframe
            task_df_path: (value) a path to a dataframe to load (CSV file). `df` takes precedence over
                `df_path`.
            task_smiles_col: (value) Name of the SMILES column. If set to `None`, it will look for
                a column with the word "smile" (case insensitive) in it.
                If no such column is found, an error will be raised.
            task_label_cols: (value) Name of the columns to use as labels, with different options.

                - `list`: A list of all column names to use
                - `None`: All the columns are used except the SMILES one.
                - `str`: The name of the single column to use
                - `*str`: A string starting by a `*` means all columns whose name
                  ends with the specified `str`
                - `str*`: A string ending by a `*` means all columns whose name
                  starts with the specified `str`

            task_weights_col: (value) Name of the column to use as sample weights. If `None`, no
                weights are used. This parameter cannot be used together with `weights_type`.
            task_weights_type: (value) The type of weights to use. This parameter cannot be used together with `weights_col`.
                **It only supports multi-label binary classification.**

                Supported types:

                - `None`: No weights are used.
                - `"sample_balanced"`: A weight is assigned to each sample inversely
                    proportional to the number of positive value. If there are multiple
                    labels, the product of the weights is used.
                - `"sample_label_balanced"`: Similar to the `"sample_balanced"` weights,
                    but the weights are applied to each element individually, without
                    computing the product of the weights for a given sample.

            task_idx_col: (value) Name of the columns to use as indices. Unused if set to None.
            task_sample_size: (value)

                - `int`: The maximum number of elements to take from the dataset.
                - `float`: Value between 0 and 1 representing the fraction of the dataset to consider
                - `None`: all elements are considered.
            task_split_val: (value) Ratio for the validation split.
            task_split_test: (value) Ratio for the test split.
            task_split_seed: (value) Seed to use for the random split. More complex splitting strategy
                should be implemented.
            task_splits_path: (value) A path a CSV file containing indices for the splits. The file must contains
                3 columns "train", "val" and "test". It takes precedence over `split_val` and `split_test`.

            cache_data_path: path where to save or reload the cached data. The path can be
                remote (S3, GS, etc).
            featurization: args to apply to the SMILES to Graph featurizer.
            batch_size_training: batch size for training and val dataset.
            batch_size_inference: batch size for test dataset.
            num_workers: Number of workers for the dataloader. Use -1 to use all available
                cores.
            pin_memory: Whether to pin on paginated CPU memory for the dataloader.
            featurization_n_jobs: Number of cores to use for the featurization.
            featurization_progress: whether to show a progress bar during featurization.
            featurization_backend: The backend to use for the molecular featurization.

                - "multiprocessing": Found to cause less memory issues.
                - "loky": joblib's Default. Found to cause memory leaks.
                - "threading": Found to be slow.
            featurization_batch_size: Batch size to use for the featurization.

            collate_fn: A custom torch collate function. Default is to `goli.data.goli_collate_fn`
            prepare_dict_or_graph: Whether to preprocess all molecules as DGL graphs, DGL dict or PyG graphs.
                Possible options:

                - "dgl:graph": Process molecules as `dgl.DGLGraph`. It's slower during pre-processing
                  and requires more RAM. It is faster during training with `num_workers=0`, but
                  slower with larger `num_workers`.
                - "dgl:dict": Process molecules as a `dict`. It's faster and requires less RAM during
                  pre-processing. It is slower during training with with `num_workers=0` since
                  DGLGraphs will be created during data-loading, but faster with large
                  `num_workers`, and less likely to cause memory issues with the parallelization.
                - "pyg:graph": Process molecules as `pyg.data.Data`.
            dataset_class: The class used to create the dataset from which to sample.
        """
        BaseDataModule.__init__(
            self,
            batch_size_training=batch_size_training,
            batch_size_inference=batch_size_inference,
            num_workers=num_workers,
            pin_memory=pin_memory,
            persistent_workers=persistent_workers,
            collate_fn=collate_fn,
        )
        IPUDataModuleModifier.__init__(self, **kwargs)

        self.task_specific_args = task_specific_args
        self.generated_data = generated_data

        # TODO: Have the input argument to the Data Module be of type DatasetParams
        self.task_dataset_processing_params = {
            task: DatasetProcessingParams(**ds_args, generated_data=self.generated_data)
            for task, ds_args in task_specific_args.items()
        }
        self.featurization_n_jobs = featurization_n_jobs
        self.featurization_progress = featurization_progress
        self.featurization_backend = featurization_backend
        self.featurization_batch_size = featurization_batch_size

        self.dataset_class = dataset_class

        self.task_train_indices = None
        self.task_val_indices = None
        self.task_test_indices = None

        self.single_task_datasets = None
        self.train_singletask_datasets = None
        self.val_singletask_datasets = None
        self.test_singletask_datasets = None

        self.train_ds = None
        self.val_ds = None
        self.test_ds = None

        self.cache_data_path = cache_data_path

        if featurization is None:
            featurization = {}

        # Whether to transform the smiles into a dglgraph or a dictionary compatible with dgl
        if prepare_dict_or_graph == "dgl:dict":
            self.smiles_transformer = partial(mol_to_graph_dict, **featurization)
        elif prepare_dict_or_graph == "dgl:graph":
            self.smiles_transformer = partial(mol_to_dglgraph, **featurization)
        elif prepare_dict_or_graph == "pyg:graph":
            self.smiles_transformer = partial(mol_to_pyggraph, **featurization)
        else:
            raise ValueError(
                f"`prepare_dict_or_graph` should be either 'dgl:dict', 'dgl:graph' or 'pyg:graph', Provided: `{prepare_dict_or_graph}`"
            )

    def generate_data(self, label_cols: List[str], smiles_col: str):
        """
        Line

        Parameters:
            labels_cols
            smiles_col
        Returns:
            pd.DataFrame
        """
        num_generated_mols = int(1e5)
        # Create a dummy generated dataset - singel smiles string, duplicated N times
        example_molecules = dict(
            smiles="C1N2C3C4C5OC13C2C45",
            cxsmiles="[H]C1C2=C(NC(=O)[C@@]1([H])C1=C([H])C([H])=C(C([H])([H])[H])C([H])=C1[H])C([H])=C([H])N=C2[H] |(6.4528,-1.5789,-1.2859;5.789,-0.835,-0.8455;4.8499,-0.2104,-1.5946;3.9134,0.7241,-0.934;3.9796,1.1019,0.3172;5.0405,0.6404,1.1008;5.2985,1.1457,2.1772;5.9121,-0.5519,0.613;6.9467,-0.2303,0.8014;5.677,-1.7955,1.4745;4.7751,-2.7953,1.0929;4.2336,-2.7113,0.154;4.5521,-3.9001,1.914;3.8445,-4.6636,1.5979;5.215,-4.0391,3.1392;4.9919,-5.2514,4.0126;5.1819,-5.0262,5.0671;5.6619,-6.0746,3.7296;3.966,-5.6247,3.925;6.1051,-3.0257,3.52;6.6247,-3.101,4.4725;6.3372,-1.9217,2.7029;7.0168,-1.1395,3.0281;2.8586,1.2252,-1.7853;2.1303,1.9004,-1.3493;2.8118,0.8707,-3.0956;2.0282,1.2549,-3.7434;3.716,0.0207,-3.7371;4.6658,-0.476,-3.0127;5.3755,-1.1468,-3.5021)|",
        )
        example_df_entry = {smiles_col: example_molecules[smiles_col]}
        for label in label_cols:
            example_df_entry[label] = np.random.random()
        df = pd.DataFrame([example_df_entry])
        logger.info(f"Generating fake dataset on host... \n Generating {num_generated_mols} rows in the df.")
        df = pd.concat([df] * num_generated_mols, ignore_index=True)
        return df

    def prepare_data(self):
        """Called only from a single process in distributed settings. Steps:

        - If each cache is set and exists, reload from cache and return. Otherwise,
        - For each single-task dataset:
            - Load its dataframe from a path (if provided)
            - Subsample the dataframe
            - Extract the smiles, labels from the dataframe
        - In the previous step, we were also able to get the unique smiles, which we use to compute the features
        - For each single-task dataframe and associated data (smiles, labels, etc.):
            - Filter out the data corresponding to molecules which failed featurization.
            - Create a corresponding SingletaskDataset
            - Split the SingletaskDataset according to the task-specific splits for train, val and test
        """

        if self._data_is_prepared:
            logger.info("Data is already prepared. Skipping the preparation")
            return

        # If a path for data caching is provided, try to load from the path.
        # If successful, skip the data preparation.
        cache_data_exists = self.load_data_from_cache()
        if cache_data_exists:
            self._data_is_prepared = True
            return

        """Load all single-task dataframes."""
        task_df = {}
        for task, args in self.task_dataset_processing_params.items():
            logger.info(f"Reading data for task '{task}'")
            if args.df is None:
                # Only load the useful columns, as some datasets can be very large when loading all columns.
                label_cols = self._parse_label_cols(
                    df=None, df_path=args.df_path, label_cols=args.label_cols, smiles_col=args.smiles_col
                )
                usecols = (
                    check_arg_iterator(args.smiles_col, enforce_type=list)
                    + label_cols
                    + check_arg_iterator(args.idx_col, enforce_type=list)
                    + check_arg_iterator(args.weights_col, enforce_type=list)
                )
                label_dtype = {col: np.float32 for col in label_cols}
                if self.generated_data:
                    task_df[task] = self.generate_data(label_cols=args.label_cols, smiles_col=args.smiles_col)
                else:
                    task_df[task] = self._read_csv(args.df_path, usecols=usecols, dtype=label_dtype)

            else:
                label_cols = self._parse_label_cols(
                    df=args.df, df_path=None, label_cols=args.label_cols, smiles_col=args.smiles_col
                )
                task_df[task] = args.df
            task_df[task] =  task_df[task]
            args.label_cols = label_cols
        logger.info("Done reading datasets")

        """Subsample the data frames and extract the necessary data to create SingleTaskDatasets for each task (smiles, labels, extras)."""
        task_dataset_args = {}
        for task in task_df.keys():
            task_dataset_args[task] = {}

        for task, df in task_df.items():
            # Subsample all the dataframes
            sample_size = self.task_dataset_processing_params[task].sample_size
            df = self._sub_sample_df(df, sample_size)

            logger.info(f"Prepare single-task dataset for task '{task}' with {len(df)} data points.")

            # Extract smiles, labels, extras
            args = self.task_dataset_processing_params[task]
            smiles, labels, sample_idx, extras = self._extract_smiles_labels(
                df,
                smiles_col=args.smiles_col,
                label_cols=args.label_cols,
                idx_col=args.idx_col,
                weights_col=args.weights_col,
                weights_type=args.weights_type,
            )

            # Store the relevant information for each task's dataset
            task_dataset_args[task]["smiles"] = smiles
            task_dataset_args[task]["labels"] = labels
            task_dataset_args[task]["sample_idx"] = sample_idx
            task_dataset_args[task]["extras"] = extras

        """Convert SMILES to features (graphs, fingerprints, etc.) for the unique molecules found."""
        all_smiles = []
        all_tasks = []
        idx_per_task = {}
        total_len = 0
        for task, dataset_args in task_dataset_args.items():
            all_smiles.extend(dataset_args["smiles"])
            num_smiles = len(dataset_args["smiles"])
            idx_per_task[task] = (total_len, total_len + num_smiles)
            total_len += num_smiles
            for count in range(len(dataset_args["smiles"])):
                all_tasks.append(task)
        # Get all unique mol ids
        all_mol_ids = smiles_to_unique_mol_ids(
            all_smiles,
            n_jobs=self.featurization_n_jobs,
            featurization_batch_size=self.featurization_batch_size,
            backend=self.featurization_backend,
        )
        if self.generated_data is False:
            # Get all unique mol ids.
            unique_mol_ids, unique_idx, inv = np.unique(all_mol_ids, return_index=True, return_inverse=True)
        else:
            # The generated data is a single molecule duplicated
            mol_ids = np.array(all_mol_ids)
            unique_idx = inv = [_ for _ in range(len(mol_ids))]

        smiles_to_featurize = [all_smiles[ii] for ii in unique_idx]

        # Convert SMILES to features
        features, _ = self._featurize_molecules(smiles_to_featurize)

        # Store the features (including Nones, which will be filtered in the next step)
        for task in task_dataset_args.keys():
            task_dataset_args[task]["features"] = []
            task_dataset_args[task]["idx_none"] = []
        # Create a list of features matching up with the original smiles
        all_features = [features[unique_idx] for unique_idx in inv]

        # Add the features to the task-specific data
        for all_idx, task in enumerate(all_tasks):
            task_dataset_args[task]["features"].append(all_features[all_idx])

        """Filter data based on molecules which failed featurization. Create single task datasets as well."""
        self.single_task_datasets = {}
        for task, args in task_dataset_args.items():
            # Find out which molecule failed featurization, and filter them out
            idx_none = []
            for idx, feat in enumerate(args["features"]):
                if did_featurization_fail(feat):
                    idx_none.append(idx)
            this_unique_ids = all_mol_ids[idx_per_task[task][0] : idx_per_task[task][1]]
            df, features, smiles, labels, sample_idx, extras, this_unique_ids = self._filter_none_molecules(
                idx_none,
                task_df[task],
                args["features"],
                args["smiles"],
                args["labels"],
                args["sample_idx"],
                args["extras"],
                this_unique_ids,
            )
            # if self.generated_data is True:
            #     smiles = np.repeat(smiles, 1)
            #     labels = np.repeat(labels, 1)
                # features = features *  int(1)
                # sample_idx = np.arange(smiles.shape[0])
                # all_mol_ids = all_mol_ids * int(1)
                # idx_per_task[task]= (0, len(all_mol_ids))
            # Update the data
            task_dataset_args[task]["smiles"] = smiles
            task_dataset_args[task]["labels"] = labels
            task_dataset_args[task]["features"] = features
            task_dataset_args[task]["sample_idx"] = sample_idx
            task_dataset_args[task]["extras"] = extras

            # We have the necessary components to create single-task datasets.
            # import ipdb; ipdb.set_trace()
            self.single_task_datasets[task] = SingleTaskDataset(
                features=task_dataset_args[task]["features"],
                labels=task_dataset_args[task]["labels"],
                smiles=task_dataset_args[task]["smiles"],
                unique_ids=this_unique_ids,
                **task_dataset_args[task]["extras"],
            )

        """We split the data up to create train, val and test datasets"""
        self.task_train_indices = {}
        self.task_val_indices = {}
        self.task_test_indices = {}

        for task, df in task_df.items():
            train_indices, val_indices, test_indices = self._get_split_indices(
                len(df),
                split_val=self.task_dataset_processing_params[task].split_val,
                split_test=self.task_dataset_processing_params[task].split_test,
                split_seed=self.task_dataset_processing_params[task].split_seed,
                splits_path=self.task_dataset_processing_params[task].splits_path,
                split_names=self.task_dataset_processing_params[task].split_names,
                sample_idx=task_dataset_args[task]["sample_idx"],
            )
            self.task_train_indices[task] = train_indices
            self.task_val_indices[task] = val_indices
            self.task_test_indices[task] = test_indices

        (
            self.train_singletask_datasets,
            self.val_singletask_datasets,
            self.test_singletask_datasets,
        ) = self.get_subsets_of_datasets(
            self.single_task_datasets, self.task_train_indices, self.task_val_indices, self.task_test_indices
        )

        # When a path is provided but no cache is found, save to cache
        if (self.cache_data_path is not None) and (not cache_data_exists):
            self.save_data_to_cache()

        self._data_is_prepared = True
        # TODO (Gabriela): Implement the ability to save to cache.

    def setup(
        self,
        stage: str = None,
        save_smiles_and_ids: bool = False,
    ):
        """
        Prepare the torch dataset. Called on every GPUs. Setting state here is ok.
        Parameters:
            stage (str): Either 'fit', 'test', or None.
        """

        # Can possibly get rid of setup because a single dataset will have molecules exclusively in train, val or test
        # Produce the label sizes to update the collate function
        labels_size = {}

        if stage == "fit" or stage is None:
<<<<<<< HEAD
            self.train_ds = MultitaskDataset(self.train_singletask_datasets, n_jobs=self.featurization_n_jobs, backend=self.featurization_backend, featurization_batch_size=self.featurization_batch_size, progress=self.featurization_progress, about="training set", generated=self.generated_data)  # type: ignore
            self.val_ds = MultitaskDataset(self.val_singletask_datasets, n_jobs=self.featurization_n_jobs, backend=self.featurization_backend, featurization_batch_size=self.featurization_batch_size, progress=self.featurization_progress, about="validation set", generated=self.generated_data)  # type: ignore
            print(self.train_ds)
            print(self.val_ds)
=======
            self.train_ds = MultitaskDataset(self.train_singletask_datasets, n_jobs=self.featurization_n_jobs, backend=self.featurization_backend, featurization_batch_size=self.featurization_batch_size, progress=self.featurization_progress, about="training set", save_smiles_and_ids=save_smiles_and_ids)  # type: ignore
            self.val_ds = MultitaskDataset(self.val_singletask_datasets, n_jobs=self.featurization_n_jobs, backend=self.featurization_backend, featurization_batch_size=self.featurization_batch_size, progress=self.featurization_progress, about="validation set", save_smiles_and_ids=save_smiles_and_ids)  # type: ignore
            logger.info(self.train_ds)
            logger.info(self.val_ds)
>>>>>>> 3f622885

            labels_size.update(
                self.train_ds.labels_size
            )  # Make sure that all task label sizes are contained in here. Maybe do the update outside these if statements.
            labels_size.update(self.val_ds.labels_size)

        if stage == "test" or stage is None:
<<<<<<< HEAD
            self.test_ds = MultitaskDataset(self.test_singletask_datasets, n_jobs=self.featurization_n_jobs, backend=self.featurization_backend, featurization_batch_size=self.featurization_batch_size, progress=self.featurization_progress, about="test set", generated=self.generated_data)  # type: ignore
            print(self.test_ds)
=======
            self.test_ds = MultitaskDataset(self.test_singletask_datasets, n_jobs=self.featurization_n_jobs, backend=self.featurization_backend, featurization_batch_size=self.featurization_batch_size, progress=self.featurization_progress, about="test set", save_smiles_and_ids=save_smiles_and_ids)  # type: ignore
            logger.info(self.test_ds)

>>>>>>> 3f622885
            labels_size.update(self.test_ds.labels_size)

        default_labels_size_dict = self.collate_fn.keywords.get("labels_size_dict", None)

        if default_labels_size_dict is None:
            self.collate_fn.keywords["labels_size_dict"] = labels_size

    def get_dataloader_kwargs(self, stage: RunningStage, shuffle: bool, **kwargs) -> Dict[str, Any]:
        """
        Get the options for the dataloader depending on the current stage.

        Parameters:
            stage: Whether in Training, Validating, Testing, Sanity-checking, Predicting, or Tuning phase.
            shuffle: set to ``True`` to have the data reshuffled at every epoch.

        Returns:
            Arguments to pass to the `DataLoader` during initialization
        """
        loader_kwargs = super().get_dataloader_kwargs(stage=stage, shuffle=shuffle, **kwargs)

        # Get batch size and IPU options for training set
        # if stage in [RunningStage.TRAINING, RunningStage.TUNING]:
        if stage in [RunningStage.TRAINING]:
            loader_kwargs["ipu_dataloader_options"] = self.ipu_dataloader_training_opts
            loader_kwargs["ipu_options"] = self.ipu_training_opts

        # Get batch size and IPU options for validation / testing sets
        elif stage in [RunningStage.VALIDATING, RunningStage.TESTING, RunningStage.PREDICTING]:
            loader_kwargs["ipu_dataloader_options"] = self.ipu_dataloader_inference_opts
            loader_kwargs["ipu_options"] = self.ipu_inference_opts
        else:
            raise ValueError(f"Wrong value for `stage`. Provided `{stage}`")

        # Remove the IPU options if not available
        if loader_kwargs["ipu_options"] is None:
            loader_kwargs.pop("ipu_options")
            if loader_kwargs["ipu_dataloader_options"] is not None:
                logger.warning(
                    "`ipu_dataloader_options` will be ignored since it is provided without `ipu_options`."
                )
            loader_kwargs.pop("ipu_dataloader_options")
        return loader_kwargs

    def get_dataloader(
        self, dataset: Dataset, shuffle: bool, stage: RunningStage
    ) -> Union[DataLoader, "poptorch.DataLoader"]:
        """
        Get the poptorch dataloader for a given dataset

        Parameters:
            dataset: The dataset from which to load the data
            shuffle: set to ``True`` to have the data reshuffled at every epoch.
            stage: Whether in Training, Validating, Testing, Sanity-checking, Predicting, or Tuning phase.

        Returns:
            The poptorch dataloader to sample from
        """
        kwargs = self.get_dataloader_kwargs(stage=stage, shuffle=shuffle)
        is_ipu = ("ipu_options" in kwargs.keys()) and (kwargs.get("ipu_options") is not None)
        if is_ipu:
            loader = IPUDataModuleModifier._dataloader(self, dataset=dataset, **kwargs)
        else:
            loader = BaseDataModule._dataloader(self, dataset=dataset, **kwargs)

        return loader

    @staticmethod
    def get_collate_fn(collate_fn):
        if collate_fn is None:
            # Some values become `inf` when changing data type. `mask_nan` deals with that
            collate_fn = partial(goli_collate_fn, mask_nan=0, do_not_collate_keys=["smiles", "mol_ids"])
            collate_fn.__name__ = goli_collate_fn.__name__
        return collate_fn

    # Cannot be used as is for the multitask version, because sample_idx does not apply.
    def _featurize_molecules(self, smiles: Iterable[str]) -> Tuple[List, List]:
        """
        Precompute the features (graphs, fingerprints, etc.) from the SMILES.
        Features are computed from `self.smiles_transformer`.
        A warning is issued to mention which molecules failed featurization.

        Note:
            (hadim): in case of very large dataset we could:
            - or cache the data and read from it during `next(iter(dataloader))`
            - or compute the features on-the-fly during `next(iter(dataloader))`
            For now we compute in advance and hold everything in memory.

        Parameters:
            smiles: A list of all the molecular SMILES to featurize
            sample_idx: The indexes corresponding to the sampled SMILES.
                If not provided, computed from `numpy.arange`.

        Returns:
            features: A list of all the featurized molecules
            idx_none: A list of the indexes that failed featurization
        """

        batch_size = BatchingSmilesTransform.parse_batch_size(
            numel=len(smiles),
            desired_batch_size=self.featurization_batch_size,
            n_jobs=self.featurization_n_jobs,
        )

        # Loop all the smiles and compute the features
        features = dm.parallelized_with_batches(
            BatchingSmilesTransform(self.smiles_transformer),
            smiles,
            batch_size=batch_size,
            progress=True,
            n_jobs=self.featurization_n_jobs,
            backend=self.featurization_backend,
            tqdm_kwargs={"desc": f"featurizing_smiles, batch={batch_size}"},
        )

        # Warn about None molecules
        idx_none = [ii for ii, feat in enumerate(features) if did_featurization_fail(feat)]
        if len(idx_none) > 0:
            mols_to_msg = [
                f"idx={idx} - smiles={smiles[idx]} - Error_msg[:-200]=\n{str(features[idx])[:-200]}"
                for idx in idx_none
            ]
            msg = "\n".join(mols_to_msg)
            logger.warning(
                (f"{len(idx_none)} molecules will be removed since they failed featurization:\n" + msg)
            )

        return features, idx_none

    @staticmethod
    def _filter_none_molecules(
        idx_none: Iterable,
        *args: Union[pd.DataFrame, pd.Series, np.ndarray, torch.Tensor, list, tuple, Dict[Any, Iterable]],
    ) -> List[Union[pd.DataFrame, pd.Series, np.ndarray, torch.Tensor, list, tuple, Dict[Any, Iterable]]]:
        """
        Filter the molecules, labels, etc. for the molecules that failed featurization.

        Parameters:
            idx_none: A list of the indexes that failed featurization
            args: Any argument from which to filter the failed SMILES.
                Can be a `list`, `tuple`, `Tensor`, `np.array`, `Dict`, `pd.DataFrame`, `pd.Series`.
                Otherwise, it is not filtered.
                WARNING: If a `pd.DataFrame` or `pd.Series` is passed, it filters by the row indexes,
                NOT by the `DataFrame.index` or `Series.index`! Be careful!

        Returns:
            out: All the `args` with the indexes from `idx_none` removed.
        """
        if len(idx_none) == 0:
            return args
        idx_none = np.asarray(idx_none)

        out = []
        for arg in args:
            if isinstance(arg, pd.DataFrame):
                new = arg.drop(arg.index[idx_none], axis=0)
            elif isinstance(arg, pd.Series):
                new = arg.drop(arg.index[idx_none], axis=0)
            elif isinstance(arg, np.ndarray):
                new = np.delete(arg, idx_none, axis=0)
            elif isinstance(arg, torch.Tensor):
                not_none = torch.ones(arg.shape[0], dtype=bool)
                not_none[idx_none] = False
                new = arg[not_none]
            elif isinstance(arg, (list, tuple)):
                arg = list(arg)
                new = [elem for ii, elem in enumerate(arg) if ii not in idx_none]
            elif isinstance(arg, dict):
                new = {}
                for key, val in arg.items():
                    new[key] = MultitaskFromSmilesDataModule._filter_none_molecules(idx_none, val)  # Careful
            else:
                new = arg
            out.append(new)

        out = tuple(out) if len(out) > 1 else out[0]

        return out

    def _parse_label_cols(
        self,
        df: pd.DataFrame,
        df_path: Optional[Union[str, os.PathLike]],
        label_cols: Union[Type[None], str, List[str]],
        smiles_col: str,
    ) -> List[str]:
        r"""
        Parse the choice of label columns depending on the type of input.
        The input parameters `label_cols` and `smiles_col` are described in
        the `__init__` method.
        Parameters:
            df: The dataframe containing the labels.
            df_path: The path to the dataframe containing the labels.
            label_cols: The columns to use as labels.
            smiles_col: The column to use as SMILES
        Returns:
            the parsed label columns
        """
        if df is None:
            # Only load the useful columns, as some dataset can be very large
            # when loading all columns
            if self.generated_data:
                data_frame = self.generate_data(label_cols=label_cols, smiles_col=smiles_col)
            else:
                data_frame = self._read_csv(df_path, nrows=0)
        else:
            data_frame = df
        cols = list(data_frame.columns)

        # A star `*` at the beginning or end of the string specifies to look for all
        # columns that starts/end with a specific string
        if isinstance(label_cols, str):
            if label_cols[0] == "*":
                label_cols = [col for col in cols if str(col).endswith(label_cols[1:])]
            elif label_cols[-1] == "*":
                label_cols = [col for col in cols if str(col).startswith(label_cols[:-1])]
            else:
                label_cols = [label_cols]

        elif label_cols is None:
            label_cols = [col for col in cols if col != smiles_col]

        return check_arg_iterator(label_cols, enforce_type=list)

    @property
    def is_prepared(self):
        if not hasattr(self, "dataset"):
            return False
        return getattr(self, "dataset") is not None

    @property
    def is_setup(self):
        if not (hasattr(self, "train_ds") or hasattr(self, "test_ds")):
            return False
        return (getattr(self, "train_ds") is not None) or (getattr(self, "test_ds") is not None)

    @property
    def num_node_feats(self):
        """Return the number of node features in the first graph"""
        graph = self.get_first_graph()
        num_feats = graph.feat.shape[1]
        return num_feats

    @property
    def in_dims(self):
        """
        Return all input dimensions for the set of graphs.
        Including node/edge features, and
        raw positional encoding dimensions such eigval, eigvec, rwse and more
        """

        graph = self.get_first_graph()
        if isinstance(graph, (dgl.DGLGraph, GraphDict)):
            graph = graph.ndata

        # get list of all keys corresponding to positional encoding
        pe_dim_dict = {}
        g_keys = graph.keys

        # ignore the normal keys for node feat and edge feat etc.
        for key in g_keys:
            prop = graph.get(key, None)
            if hasattr(prop, "shape"):
                pe_dim_dict[key] = prop.shape[-1]
        return pe_dim_dict

    @property
    def num_edge_feats(self):
        """Return the number of edge features in the first graph"""

        graph = self.get_first_graph()
        if isinstance(graph, (dgl.DGLGraph, GraphDict)):
            graph = graph.edata

        empty = torch.Tensor([])
        num_feats = graph.get("edge_feat", empty).shape[-1]

        return num_feats

    def get_first_graph(self):
        """
        Low memory footprint method to get the first datapoint DGL graph.
        The first 10 rows of the data are read in case the first one has a featurization
        error. If all 20 first element, then `None` is returned, otherwise the first
        graph to not fail is returned.
        """
        keys = list(self.task_dataset_processing_params.keys())
        task = keys[0]
        args = self.task_dataset_processing_params[task]
        if args.df is None:
            if self.generated_data:
                df = self.generate_data(label_cols=args.label_cols, smiles_col=args.smiles_col)
            else:
                df = self._read_csv(args.df_path, nrows=20)
        else:
            df = args.df.iloc[0:20, :]

        label_cols = self._parse_label_cols(
            df, df_path=None, label_cols=args.label_cols, smiles_col=args.smiles_col
        )

        smiles, labels, sample_idx, extras = self._extract_smiles_labels(
            df,
            smiles_col=args.smiles_col,
            label_cols=label_cols,
            idx_col=args.idx_col,
            weights_col=args.weights_col,
            weights_type=args.weights_type,
        )

        graph = None
        for s in smiles:
            graph = self.smiles_transformer(s, mask_nan=0.0)
            num_nodes = get_num_nodes(graph)
            num_edges = get_num_edges(graph)
            if (graph is not None) and (num_edges > 0) and (num_nodes > 0):
                break
        return graph

    ########################## Private methods ######################################
    def _save_to_cache(self):
        raise NotImplementedError()

    def _load_from_cache(self):
        raise NotImplementedError()

    def _extract_smiles_labels(
        self,
        df: pd.DataFrame,
        smiles_col: str = None,
        label_cols: List[str] = [],
        idx_col: str = None,
        weights_col: str = None,
        weights_type: str = None,
    ) -> Tuple[
        np.ndarray, np.ndarray, Union[Type[None], np.ndarray], Dict[str, Union[Type[None], np.ndarray]]
    ]:
        """
        For a given dataframe extract the SMILES and labels columns. Smiles is returned as a list
        of string while labels are returned as a 2D numpy array.

        Parameters:
            df: Pandas dataframe
            smiles_col: Name of the column containing the SMILES
            label_cols: List of column names containing the labels
            idx_col: Name of the column containing the index
            weights_col: Name of the column containing the weights
            weights_type: Type of weights to use.
        Returns:
            smiles, labels, sample_idx, extras
        """

        if smiles_col is None:  # Should we specify which dataset has caused the potential issue?
            smiles_col_all = [col for col in df.columns if "smile" in str(col).lower()]
            if len(smiles_col_all) == 0:
                raise ValueError(f"No SMILES column found in dataframe. Columns are {df.columns}")
            elif len(smiles_col_all) > 1:
                raise ValueError(
                    f"Multiple SMILES column found in dataframe. SMILES Columns are {smiles_col_all}"
                )

            smiles_col = smiles_col_all[0]

        if label_cols is None:
            label_cols = df.columns.drop(smiles_col)

        label_cols = check_arg_iterator(label_cols, enforce_type=list)
        smiles = df[smiles_col].values
        if len(label_cols) > 0:
            labels = [pd.to_numeric(df[col], errors="coerce") for col in label_cols]
            labels = np.stack(labels, axis=1)
        else:
            labels = np.zeros([len(smiles), 0])

        indices = None  # What are indices for?
        if idx_col is not None:
            indices = df[idx_col].values

        sample_idx = df.index.values

        # Extract the weights
        weights = None
        if weights_col is not None:
            weights = df[weights_col].values
        elif weights_type is not None:
            if not np.all((labels == 0) | (labels == 1)):
                raise ValueError("Labels must be binary for `weights_type`")

            if weights_type == "sample_label_balanced":
                ratio_pos_neg = np.sum(labels, axis=0, keepdims=1) / labels.shape[0]
                weights = np.zeros(labels.shape)
                weights[labels == 0] = ratio_pos_neg
                weights[labels == 1] = ratio_pos_neg**-1

            elif weights_type == "sample_balanced":
                ratio_pos_neg = np.sum(labels, axis=0, keepdims=1) / labels.shape[0]
                weights = np.zeros(labels.shape)
                weights[labels == 0] = ratio_pos_neg
                weights[labels == 1] = ratio_pos_neg**-1
                weights = np.prod(weights, axis=1)

            else:
                raise ValueError(f"Undefined `weights_type` {weights_type}")

            weights /= np.max(weights)  # Put the max weight to 1

        extras = {"indices": indices, "weights": weights}
        return smiles, labels, sample_idx, extras

    def _get_split_indices(
        self,
        dataset_size: int,
        split_val: float,
        split_test: float,
        sample_idx: Optional[Iterable[int]] = None,
        split_seed: int = None,
        splits_path: Union[str, os.PathLike] = None,
        split_names: Optional[List[str]] = ["train", "val", "test"],
    ):
        r"""
        Compute indices of random splits.
        Parameters:
            dataset_size: Size of the dataset
            split_val: Fraction of the dataset to use for validation
            split_test: Fraction of the dataset to use for testing
            sample_idx: Indices of the samples to use for splitting
            split_seed: Seed for the random splitting
            splits_path: Path to a file containing the splits
        Returns:
            train_indices, val_indices, test_indices
        """

        if sample_idx is None:
            sample_idx = np.arange(dataset_size)

        if splits_path is None:
            # Random splitting
            if split_test + split_val > 0:
                train_indices, val_test_indices = train_test_split(
                    sample_idx,
                    test_size=split_val + split_test,
                    random_state=split_seed,
                )
                sub_split_test = split_test / (split_test + split_val)
            else:
                train_indices = sample_idx
                val_test_indices = np.array([])
                sub_split_test = 0

            if split_test > 0:
                val_indices, test_indices = train_test_split(
                    val_test_indices,
                    test_size=sub_split_test,
                    random_state=split_seed,
                )
            else:
                val_indices = val_test_indices
                test_indices = np.array([])

        else:
            # Split from an indices file
<<<<<<< HEAD
            with fsspec.open(str(splits_path)) as f:
                if self.generated_data:
                    splits = self.generate_data()
                else:
                    splits = self._read_csv(splits_path)

            train_indices = splits["train"].dropna().astype("int").tolist()
            val_indices = splits["val"].dropna().astype("int").tolist()
            test_indices = splits["test"].dropna().astype("int").tolist()
=======
            name, ext = os.path.splitext(splits_path)
            _, ext2 = os.path.splitext(name)
            if ext2 != "":
                ext = f"{ext2}{ext}"
            if ext == ".pt":
                splits = torch.load(splits_path)
            elif (".csv" in ext) or (".tsv" in ext):
                with fsspec.open(str(splits_path)) as f:
                    splits = self._read_csv(splits_path)
                splits = splits.dropna()
            else:
                raise ValueError(f"file extension {ext} not recognised, please use .pt or .csv.")
            train, val, test = split_names
            train_indices = splits[train].astype("int").tolist()
            val_indices = splits[val].astype("int").tolist()
            test_indices = splits[test].astype("int").tolist()
>>>>>>> 3f622885

        # Filter train, val and test indices
        _, train_idx, _ = np.intersect1d(sample_idx, train_indices, return_indices=True)
        train_indices = train_idx.tolist()
        _, valid_idx, _ = np.intersect1d(sample_idx, val_indices, return_indices=True)
        val_indices = valid_idx.tolist()
        _, test_idx, _ = np.intersect1d(sample_idx, test_indices, return_indices=True)
        test_indices = test_idx.tolist()

        return train_indices, val_indices, test_indices

    def _sub_sample_df(self, df: pd.DataFrame, sample_size: Union[int, float, None]) -> pd.DataFrame:
        r"""
        subsample from a pandas dataframe
        Parameters:
            df: pandas dataframe to subsample
            sample_size: number of samples to subsample
        Returns:
            subsampled pandas dataframe
        """
        # Sub-sample the dataframe
        if isinstance(sample_size, int):
            n = min(sample_size, df.shape[0])
            df = df.sample(n=n)
        elif isinstance(sample_size, float):
            df = df.sample(f=sample_size)
        elif sample_size is None:
            pass
        else:
            raise ValueError(
                f"Wrong value for `sample_size`: {sample_size}"
            )  # Maybe specify which task it was for?

        return df

    def get_data_hash(self):
        """
        Get a hash specific to a dataset and smiles_transformer.
        Useful to cache the pre-processed data.
        """
        hash_dict = {
            "smiles_transformer": self.smiles_transformer,
            "task_specific_args": self.task_specific_args,
        }
        data_hash = get_md5_hash(hash_dict)
        return data_hash

    def get_data_cache_fullname(self, compress: bool = False) -> str:
        """
        Create a hash for the dataset, and use it to generate a file name

        Parameters:
            compress: Whether to compress the data
        Returns:
            full path to the data cache file
        """
        if self.cache_data_path is None:
            return
        data_hash = self.get_data_hash()
        ext = ".datacache"
        if compress:
            ext += ".gz"
        data_cache_fullname = fs.join(self.cache_data_path, data_hash + ext)
        return data_cache_fullname

    def save_data_to_cache(self, verbose: bool = True, compress: bool = False) -> None:
        """
        Save the datasets from cache. First create a hash for the dataset, use it to
        generate a file name. Then save to the path given by `self.cache_data_path`.

        Parameters:
            verbose: Whether to print the progress
            compress: Whether to compress the data

        """
        full_cache_data_path = self.get_data_cache_fullname(compress=compress)
        if full_cache_data_path is None:
            logger.info("No cache data path specified. Skipping saving the data to cache.")
            return

        save_params = {
            "single_task_datasets": self.single_task_datasets,
            "task_train_indices": self.task_train_indices,
            "task_val_indices": self.task_val_indices,
            "task_test_indices": self.task_test_indices,
        }

        fs.mkdir(self.cache_data_path)
        with fsspec.open(full_cache_data_path, mode="wb", compression="infer") as file:
            if verbose:
                logger.info(f"Saving the data to cache at path:\n`{full_cache_data_path}`")
            now = time.time()
            torch.save(save_params, file)
            elapsed = round(time.time() - now)
            if verbose:
                logger.info(
                    f"Successfully saved the data to cache in {elapsed}s at path: `{full_cache_data_path}`"
                )

    def load_data_from_cache(self, verbose: bool = True, compress: bool = False) -> bool:
        """
        Load the datasets from cache. First create a hash for the dataset, and verify if that
        hash is available at the path given by `self.cache_data_path`.

        Parameters:
            verbose: Whether to print the progress
            compress: Whether to compress the data

        Returns:
            cache_data_exists: Whether the cache exists (if the hash matches) and the loading succeeded
        """
        full_cache_data_path = self.get_data_cache_fullname(compress=compress)

        if full_cache_data_path is None:
            logger.info("No cache data path specified. Skipping loading the data from cache.")
            return False

        cache_data_exists = fs.exists(full_cache_data_path)

        if cache_data_exists:
            try:
                logger.info(f"Loading the data from cache at path `{full_cache_data_path}`")
                now = time.time()
                with fsspec.open(full_cache_data_path, mode="rb", compression="infer") as file:
                    load_params = torch.load(file)
                    self.__dict__.update(load_params)
                    (
                        self.train_singletask_datasets,
                        self.val_singletask_datasets,
                        self.test_singletask_datasets,
                    ) = self.get_subsets_of_datasets(
                        self.single_task_datasets,
                        self.task_train_indices,
                        self.task_val_indices,
                        self.task_test_indices,
                    )
                elapsed = round(time.time() - now)
                logger.info(
                    f"Successfully loaded the data from cache in {elapsed}s at path: `{full_cache_data_path}`"
                )
                return True
            except Exception as e:
                if verbose:
                    logger.warning(
                        f"Data cache failed to load path: `{full_cache_data_path}`.\nThe data will be prepared and cache will be created for future runs."
                    )
                    logger.warning(e.__str__())
                return False
        else:
            if verbose:
                logger.info(
                    f"Data cache not found at path: `{full_cache_data_path}`.\nThe data will be prepared and cache will be created for future runs."
                )
            return False

    def get_subsets_of_datasets(
        self,
        single_task_datasets: Dict[str, SingleTaskDataset],
        task_train_indices: Dict[str, Iterable],
        task_val_indices: Dict[str, Iterable],
        task_test_indices: Dict[str, Iterable],
    ) -> Tuple[Subset, Subset, Subset]:
        """
        From a dictionary of datasets and their associated indices, subset the train/val/test sets

        Parameters:
            single_task_datasets: Dictionary of datasets
            task_train_indices: Dictionary of train indices
            task_val_indices: Dictionary of val indices
            task_test_indices: Dictionary of test indices
        Returns:
            train_singletask_datasets: Dictionary of train subsets
            val_singletask_datasets: Dictionary of val subsets
            test_singletask_datasets: Dictionary of test subsets
        """
        train_singletask_datasets = {}
        val_singletask_datasets = {}
        test_singletask_datasets = {}
        # import ipdb; ipdb.set_trace()
        for task in task_train_indices.keys():
            train_singletask_datasets[task] = Subset(single_task_datasets[task], task_train_indices[task])
            val_singletask_datasets[task] = Subset(single_task_datasets[task], task_val_indices[task])
            test_singletask_datasets[task] = Subset(single_task_datasets[task], task_test_indices[task])
        return train_singletask_datasets, val_singletask_datasets, test_singletask_datasets

    def __len__(self) -> int:
        r"""
        Returns the number of elements of the current DataModule, which is the combined size of all single-task datasets given.
        Returns:
            num_elements: Number of elements in the current DataModule
        """
        num_elements = 0
        for task, args in self.task_dataset_processing_params.items():
            if args.df is None:
                if self.generated_data:
                    df = self.generate_data(label_cols=args.label_cols, smiles_col=args.smiles_col)
                else:
                    df = self._read_csv(args.df_path, usecols=[args.smiles_col])
                num_elements += len(df)
            else:
                num_elements += len(args.df)
        return num_elements

    def to_dict(self) -> Dict[str, Any]:
        """
        Returns a dictionary representation of the current DataModule
        Returns:
            obj_repr: Dictionary representation of the current DataModule
        """
        # TODO: Change to make more multi-task friendly
        obj_repr = {}
        obj_repr["name"] = self.__class__.__name__
        obj_repr["len"] = len(self)
        obj_repr["train_size"] = len(self.train_indices) if self.train_indices is not None else None
        obj_repr["val_size"] = len(self.val_indices) if self.val_indices is not None else None
        obj_repr["test_size"] = len(self.test_indices) if self.test_indices is not None else None
        obj_repr["batch_size_training"] = self.batch_size_training
        obj_repr["batch_size_inference"] = self.batch_size_inference
        obj_repr["num_node_feats"] = self.num_node_feats
        obj_repr["num_node_feats_with_positional_encoding"] = self.num_node_feats_with_positional_encoding
        obj_repr["num_edge_feats"] = self.num_edge_feats
        obj_repr["num_tasks"] = len(self.task_dataset_processing_params)
        obj_repr["num_labels"] = len(self.label_cols)
        obj_repr["collate_fn"] = self.collate_fn.__name__
        obj_repr["featurization"] = self.featurization
        return obj_repr

    def __repr__(self) -> str:
        r"""
        Controls how the class is printed

        Returns:

        """
        return omegaconf.OmegaConf.to_yaml(self.to_dict())


class GraphOGBDataModule(MultitaskFromSmilesDataModule):
    def __init__(
        self,
        task_specific_args: Dict[str, Dict[str, Any]],  # TODO: Replace this with DatasetParams
        cache_data_path: Optional[Union[str, os.PathLike]] = None,
        featurization: Optional[Union[Dict[str, Any], omegaconf.DictConfig]] = None,
        batch_size_training: int = 16,
        batch_size_inference: int = 16,
        num_workers: int = 0,
        pin_memory: bool = True,
        persistent_workers: bool = False,
        featurization_n_jobs: int = -1,
        featurization_progress: bool = False,
        featurization_backend: str = "loky",
        collate_fn: Optional[Callable] = None,
        prepare_dict_or_graph: str = "pyg:graph",
        dataset_class: type = MultitaskDataset,
        **kwargs,
    ):
        r"""
        Load an OGB (Open-graph-benchmark) GraphProp dataset.

        Parameters:
            task_specific_args: Arguments related to each task, with the task-name being the key,
              and the specific arguments being the values. The arguments must be a
              Dict containing the following keys:

              - "dataset_name": Name of the OGB dataset to load. Examples of possible datasets are
                "ogbg-molhiv", "ogbg-molpcba", "ogbg-moltox21", "ogbg-molfreesolv".
              - "sample_size": The number of molecules to sample from the dataset. Default=None,
                meaning that all molecules will be considered.
            cache_data_path: path where to save or reload the cached data. The path can be
                remote (S3, GS, etc).
            featurization: args to apply to the SMILES to Graph featurizer.
            batch_size_training: batch size for training and val dataset.
            batch_size_inference: batch size for test dataset.
            num_workers: Number of workers for the dataloader. Use -1 to use all available
                cores.
            pin_memory: Whether to pin on paginated CPU memory for the dataloader.
            featurization_n_jobs: Number of cores to use for the featurization.
            featurization_progress: whether to show a progress bar during featurization.
            featurization_backend: The backend to use for the molecular featurization.

                - "multiprocessing": Found to cause less memory issues.
                - "loky": joblib's Default. Found to cause memory leaks.
                - "threading": Found to be slow.

            collate_fn: A custom torch collate function. Default is to `goli.data.goli_collate_fn`
            sample_size:

                - `int`: The maximum number of elements to take from the dataset.
                - `float`: Value between 0 and 1 representing the fraction of the dataset to consider
                - `None`: all elements are considered.
        """

        new_task_specific_args = {}
        self.metadata = {}
        for task_name, task_args in task_specific_args.items():
            # Get OGB metadata
            this_metadata = self._get_dataset_metadata(task_args["dataset_name"])
            # Get dataset
            df, idx_col, smiles_col, label_cols, splits_path = self._load_dataset(
                this_metadata, sample_size=task_args.get("sample_size", None)
            )
            new_task_specific_args[task_name] = {
                "df": df,
                "idx_col": idx_col,
                "smiles_col": smiles_col,
                "label_cols": label_cols,
                "splits_path": splits_path,
            }
            self.metadata[task_name] = this_metadata

        # Config for datamodule
        dm_args = {}
        dm_args["task_specific_args"] = new_task_specific_args
        dm_args["cache_data_path"] = cache_data_path
        dm_args["featurization"] = featurization
        dm_args["batch_size_training"] = batch_size_training
        dm_args["batch_size_inference"] = batch_size_inference
        dm_args["num_workers"] = num_workers
        dm_args["pin_memory"] = pin_memory
        dm_args["featurization_n_jobs"] = featurization_n_jobs
        dm_args["featurization_progress"] = featurization_progress
        dm_args["featurization_backend"] = featurization_backend
        dm_args["persistent_workers"] = persistent_workers
        dm_args["collate_fn"] = collate_fn
        dm_args["prepare_dict_or_graph"] = prepare_dict_or_graph
        dm_args["dataset_class"] = dataset_class

        super().__init__(**dm_args, **kwargs)

    def to_dict(self) -> Dict[str, Any]:
        r"""
        geenrate a dictionary representation of the class
        Returns:
            dict: dictionary representation of the class
        """
        # TODO: Change to make more multi-task friendly
        obj_repr = {}
        obj_repr["dataset_name"] = self.dataset_name
        obj_repr.update(super().to_dict())
        return obj_repr

    # Private methods

    def _load_dataset(
        self,
        metadata: dict,
        sample_size: Optional[int] = None,
    ) -> Tuple[pd.DataFrame, str, str, List[str], str]:
        """
        Download, extract and load an OGB dataset.
        Parameters:
            metadata: Metadata for the dataset to load.
            sample_size: The number of molecules to sample from the dataset. Default=None,
                meaning that all molecules will be considered.
        Returns:
            df: Pandas dataframe containing the dataset.
            idx_col: Name of the column containing the molecule index.
            smiles_col: Name of the column containing the SMILES.
            label_cols: List of column names containing the labels.
            splits_path: Path to the file containing the train/val/test splits.
        """

        base_dir = fs.get_cache_dir("ogb")
        dataset_dir = base_dir / metadata["download_name"]

        if not dataset_dir.exists():
            # Create cache filepath for zip file and associated folder
            dataset_path = base_dir / f"{metadata['download_name']}.zip"

            # Download it
            if not dataset_path.exists():
                logger.info(f"Downloading {metadata['url']} to {dataset_path}")
                fs.copy(metadata["url"], dataset_path, progress=True)

            # Extract
            zf = zipfile.ZipFile(dataset_path)
            zf.extractall(base_dir)

        # Load CSV file
        if metadata["download_name"].startswith("pcqm4m"):
            df_path = dataset_dir / "raw" / "data.csv.gz"
        else:
            df_path = dataset_dir / "mapping" / "mol.csv.gz"
        logger.info(f"Loading {df_path} in memory.")
        df = pd.read_csv(df_path)

        # Subsample the dataset
        df = self._sub_sample_df(df, sample_size)

        # Load split from the OGB dataset and save them in a single CSV file
        if metadata["download_name"].startswith("pcqm4m"):
            split_name = metadata["split"]
            split_dict = torch.load(dataset_dir / "split_dict.pt")
            train_split = pd.DataFrame(split_dict["train"])
            val_split = pd.DataFrame(split_dict["valid"])
            if "test" in split_dict.keys():
                test_split = pd.DataFrame(split_dict["test"])
            else:
                test_split = pd.DataFrame(split_dict["test-dev"])

            splits = pd.concat([train_split, val_split, test_split], axis=1)  # type: ignore
            splits.columns = ["train", "val", "test"]

            splits_path = dataset_dir / "split"
            if not splits_path.exists():
                os.makedirs(splits_path)
                splits_path = dataset_dir / f"{split_name}.csv.gz"
            else:
                splits_path = splits_path / f"{split_name}.csv.gz"
        else:
            split_name = metadata["split"]
            train_split = pd.read_csv(dataset_dir / "split" / split_name / "train.csv.gz", header=None)  # type: ignore
            val_split = pd.read_csv(dataset_dir / "split" / split_name / "valid.csv.gz", header=None)  # type: ignore
            test_split = pd.read_csv(dataset_dir / "split" / split_name / "test.csv.gz", header=None)  # type: ignore

            splits = pd.concat([train_split, val_split, test_split], axis=1)  # type: ignore
            splits.columns = ["train", "val", "test"]

            splits_path = dataset_dir / "split" / f"{split_name}.csv.gz"

        logger.info(f"Saving splits to {splits_path}")
        splits.to_csv(splits_path, index=None)

        # Get column names: OGB columns are predictable
        if metadata["download_name"].startswith("pcqm4m"):
            idx_col = df.columns[0]
            smiles_col = df.columns[-2]
            label_cols = df.columns[-1:].to_list()
        else:
            idx_col = df.columns[-1]
            smiles_col = df.columns[-2]
            label_cols = df.columns[:-2].to_list()

        return df, idx_col, smiles_col, label_cols, splits_path

    def _get_dataset_metadata(self, dataset_name: str) -> Dict[str, Any]:
        ogb_metadata = self._get_ogb_metadata()
        if dataset_name not in ogb_metadata.index:
            raise ValueError(f"'{dataset_name}' is not a valid dataset name.")

        return ogb_metadata.loc[dataset_name].to_dict()

    def _get_ogb_metadata(self):
        """
        Get the metadata of OGB GraphProp datasets.
        """

        with importlib.resources.open_text("ogb.graphproppred", "master.csv") as f:
            ogb_metadata = pd.read_csv(f)
        ogb_metadata = ogb_metadata.set_index(ogb_metadata.columns[0])
        ogb_metadata = ogb_metadata.T

        # Add metadata related to PCQM4M
        ogb_metadata = pd.concat([ogb_metadata, pd.DataFrame(PCQM4M_meta, index=["ogbg-lsc-pcqm4m"])])
        ogb_metadata = pd.concat([ogb_metadata, pd.DataFrame(PCQM4Mv2_meta, index=["ogbg-lsc-pcqm4mv2"])])

        # Only keep datasets of type 'mol'
        ogb_metadata = ogb_metadata[ogb_metadata["data type"] == "mol"]

        return ogb_metadata


class FakeDataModule(MultitaskFromSmilesDataModule):
    def __init__(self, task_specific_args: Dict[str, Dict[str, Any]],  # TODO: Replace this with DatasetParams
        cache_data_path: Optional[Union[str, os.PathLike]] = None,
        featurization: Optional[Union[Dict[str, Any], omegaconf.DictConfig]] = None,
        batch_size_training: int = 16,
        batch_size_inference: int = 16,
        num_workers: int = 0,
        pin_memory: bool = True,
        persistent_workers: bool = False,
        featurization_n_jobs: int = -1,
        featurization_progress: bool = False,
        featurization_backend: str = "loky",
        featurization_batch_size: int = 1000,
        collate_fn: Optional[Callable] = None,
        prepare_dict_or_graph: str = "pyg:graph",
        dataset_class: type = MultitaskDataset,
        **kwargs):
        BaseDataModule.__init__(
            self,
            batch_size_training=batch_size_training,
            batch_size_inference=batch_size_inference,
            num_workers=num_workers,
            pin_memory=pin_memory,
            persistent_workers=persistent_workers,
            collate_fn=collate_fn,
        )
        IPUDataModuleModifier.__init__(self, **kwargs)

        self.task_specific_args = task_specific_args
        self.generated_data = kwargs["generated_data"]

        # TODO: Have the input argument to the Data Module be of type DatasetParams
        self.task_dataset_processing_params = {
            task: DatasetProcessingParams(**ds_args, generated_data=self.generated_data)
            for task, ds_args in task_specific_args.items()
        }
        self.featurization_n_jobs = featurization_n_jobs
        self.featurization_progress = featurization_progress
        self.featurization_backend = featurization_backend
        self.featurization_batch_size = featurization_batch_size

        self.dataset_class = dataset_class

        self.task_train_indices = None
        self.task_val_indices = None
        self.task_test_indices = None

        self.single_task_datasets = None
        self.train_singletask_datasets = None
        self.val_singletask_datasets = None
        self.test_singletask_datasets = None

        self.train_ds = None
        self.val_ds = None
        self.test_ds = None

        self.cache_data_path = cache_data_path

        # Whether to transform the smiles into a dglgraph or a dictionary compatible with dgl
        if prepare_dict_or_graph == "dgl:dict":
            self.smiles_transformer = partial(mol_to_graph_dict, **featurization)
        elif prepare_dict_or_graph == "dgl:graph":
            self.smiles_transformer = partial(mol_to_dglgraph, **featurization)
        elif prepare_dict_or_graph == "pyg:graph":
            self.smiles_transformer = partial(mol_to_pyggraph, **featurization)
        else:
            raise ValueError(
                f"`prepare_dict_or_graph` should be either 'dgl:dict', 'dgl:graph' or 'pyg:graph', Provided: `{prepare_dict_or_graph}`"
            )
        
    # TODO: write the prepare dataset function to read just on molecule and run that through
    def prepare_data(self):
        """Called only from a single process in distributed settings. Steps:

        - If each cache is set and exists, reload from cache and return. Otherwise,
        - For each single-task dataset:
            - Load its dataframe from a path (if provided)
            - Subsample the dataframe
            - Extract the smiles, labels from the dataframe
        - In the previous step, we were also able to get the unique smiles, which we use to compute the features
        - For each single-task dataframe and associated data (smiles, labels, etc.):
            - Filter out the data corresponding to molecules which failed featurization.
            - Create a corresponding SingletaskDataset
            - Split the SingletaskDataset according to the task-specific splits for train, val and test
        """

        """Load all single-task dataframes."""
        task_df = {}
        for task, args in self.task_dataset_processing_params.items():
            logger.info(f"Reading data for task '{task}'")
            if args.df is None:
                # Only load the useful columns, as some datasets can be very large when loading all columns.
                label_cols = self._parse_label_cols(
                    df=None, df_path=args.df_path, label_cols=args.label_cols, smiles_col=args.smiles_col
                )
                # label_dtype = {col: np.float32 for col in label_cols}
                # if self.generated_data:
                task_df[task] = self.generate_data(label_cols=args.label_cols, smiles_col=args.smiles_col)
                # else:
                #     task_df[task] = self._read_csv(args.df_path, usecols=usecols, dtype=label_dtype)

            task_df[task] =  task_df[task].iloc[0: 1]
            args.label_cols = label_cols
        logger.info("Done reading datasets")

        """Subsample the data frames and extract the necessary data to create SingleTaskDatasets for each task (smiles, labels, extras)."""
        task_dataset_args = {}
        for task in task_df.keys():
            task_dataset_args[task] = {}

        for task, df in task_df.items():
            logger.info(f"Prepare single-task dataset for task '{task}' with {len(df)} data points.")
            # Extract smiles, labels, extras
            args = self.task_dataset_processing_params[task]
            smiles, labels, sample_idx, extras = self._extract_smiles_labels(
                df,
                smiles_col=args.smiles_col,
                label_cols=args.label_cols,
                idx_col=args.idx_col,
                weights_col=args.weights_col,
                weights_type=args.weights_type,
            )

            # Store the relevant information for each task's dataset
            task_dataset_args[task]["smiles"] = smiles
            task_dataset_args[task]["labels"] = labels
            task_dataset_args[task]["sample_idx"] = sample_idx
            task_dataset_args[task]["extras"] = extras

        """Convert SMILES to features (graphs, fingerprints, etc.) for the unique molecules found."""
        all_smiles = []
        idx_per_task = {}
        total_len = 0
        for task, dataset_args in task_dataset_args.items():
            all_smiles.extend(dataset_args["smiles"])
            num_smiles = len(dataset_args["smiles"])
            idx_per_task[task] = (total_len, total_len + num_smiles)
            total_len += num_smiles
        # Get all unique mol ids
        all_mol_ids = smiles_to_unique_mol_ids(
            all_smiles,
            n_jobs=self.featurization_n_jobs,
            featurization_batch_size=self.featurization_batch_size,
            backend=self.featurization_backend,
        )
        # Convert SMILES to features
        features, _ = self._featurize_molecules(
            all_smiles
        )  
        task_dataset_args[task]["features"] = features
        """Filter data based on molecules which failed featurization. Create single task datasets as well."""
        self.single_task_datasets = {}
        for task, args in task_dataset_args.items():
            self.single_task_datasets[task] = SingleTaskDataset(
                features=task_dataset_args[task]["features"],
                labels=task_dataset_args[task]["labels"],
                smiles=task_dataset_args[task]["smiles"],
                unique_ids=all_mol_ids[idx_per_task[task][0] : idx_per_task[task][1]],
                **task_dataset_args[task]["extras"],
            )

        """We split the data up to create train, val and test datasets"""
        self.train_singletask_datasets = {}
        self.val_singletask_datasets = {}
        self.test_singletask_datasets = {}
        for task, df in task_df.items():
            self.train_singletask_datasets[task] = Subset(self.single_task_datasets[task], [0])
            self.val_singletask_datasets[task] = Subset(self.single_task_datasets[task], [0])
            self.test_singletask_datasets[task] = Subset(self.single_task_datasets[task], [0])
    
    def setup(self, stage=None):
        # TODO
        """
        Prepare the torch dataset. Called on every GPUs. Setting state here is ok.
        Parameters:
            stage (str): Either 'fit', 'test', or None.
        """
        labels_size = {}

        if stage == "fit" or stage is None:
            self.train_ds = FakeDataset(self.train_singletask_datasets)  # type: ignore
            self.val_ds = FakeDataset(self.val_singletask_datasets)  # type: ignore
            print(self.train_ds)
            print(self.val_ds)

            labels_size.update(
                self.train_ds.labels_size
            )  # Make sure that all task label sizes are contained in here. Maybe do the update outside these if statements.
            labels_size.update(self.val_ds.labels_size)

        if stage == "test" or stage is None:
            self.test_ds = FakeDataset(self.test_singletask_datasets)  # type: ignore
            print(self.test_ds)
            labels_size.update(self.test_ds.labels_size)

        default_labels_size_dict = self.collate_fn.keywords.get("labels_size_dict", None)

        if default_labels_size_dict is None:
            self.collate_fn.keywords["labels_size_dict"] = labels_size
    
    def get_first_graph(self):
        """
        Low memory footprint method to get the first datapoint DGL graph.
        The first 10 rows of the data are read in case the first one has a featurization
        error. If all 20 first element, then `None` is returned, otherwise the first
        graph to not fail is returned.
        """
        keys = list(self.task_dataset_processing_params.keys())
        task = keys[0]
        args = self.task_dataset_processing_params[task]
        if args.df is None:
            if self.generated_data:
                df = self.generate_data(label_cols=args.label_cols, smiles_col=args.smiles_col)
            else:
                df = self._read_csv(args.df_path, nrows=20)
        else:
            df = args.df.iloc[0:20, :]

        df = df.iloc[0:20, :]
        label_cols = self._parse_label_cols(
            df, df_path=None, label_cols=args.label_cols, smiles_col=args.smiles_col
        )

        smiles, labels, sample_idx, extras = self._extract_smiles_labels(
            df,
            smiles_col=args.smiles_col,
            label_cols=label_cols,
            idx_col=args.idx_col,
            weights_col=args.weights_col,
            weights_type=args.weights_type,
        )

        graph = None
        for s in smiles:
            graph = self.smiles_transformer(s, mask_nan=0.0)
            num_nodes = get_num_nodes(graph)
            num_edges = get_num_edges(graph)
            if (graph is not None) and (num_edges > 0) and (num_nodes > 0):
                break
        return graph
    
class FakeDataset(MultitaskDataset):
    
    def __init__(self,  datasets,  num_mols=int(1234)):
        self.generated=True
        self.about = "FakeDatasets"
        task = next(iter(datasets))
        if "features" in datasets[task][0]:
            self.mol_ids, self.smiles, self.labels, self.features = self.merge(datasets)
        else:
            self.mol_ids, self.smiles, self.labels = self.merge(datasets)

        self.labels = np.array(self.labels)
        self.labels_size = self.set_label_size_dict(datasets)
        self.features = self.features
        self.num_mols = num_mols
    
    def __len__(self):
        r"""
        Returns the number of molecules
        """
        return self.num_mols
    
    @lru_cache(maxsize=16)
    def __getitem__(self, idx):
        r"""
        get the data for at the specified index
        Parameters:
            idx: The index of the data to retrieve
        Returns:
            A dictionary containing the data for the specified index with keys "mol_ids", "smiles", "labels", and "features"
        """
        datum = {}
        if self.labels is not None:
            datum["labels"] = self.labels[0]

        if self.features is not None:
            datum["features"] = self.features[0]

        return datum
    
    
def get_num_nodes(
    graph: Union[dgl.DGLGraph, GraphDict, Data, Batch],
) -> int:
    """
    utility function to get the number of nodes in a graph
    Parameters:
        graph: a DGLGraph, GraphDict, Data or Batch object
    Returns:
        num_nodes: the number of nodes in the graph
    """
    if isinstance(graph, (dgl.DGLGraph, GraphDict)):
        return graph.num_nodes()
    elif isinstance(graph, (Data, Batch)):
        return graph.num_nodes
    else:
        raise ValueError(f"graph dtype not recognised.")


def get_num_edges(
    graph: Union[dgl.DGLGraph, GraphDict, Data, Batch],
) -> int:
    """
    Utility function to get the number of edges in a graph
    Parameters:
        graph: a DGLGraph, GraphDict, Data or Batch object
    Returns:
        num_edges: the number of edges in the graph
    """
    if isinstance(graph, (dgl.DGLGraph, GraphDict)):
        return graph.num_edges()
    elif isinstance(graph, (Data, Batch)):
        return graph.num_edges<|MERGE_RESOLUTION|>--- conflicted
+++ resolved
@@ -435,16 +435,9 @@
         if self.mol_ids is not None:
             datum["mol_ids"] = self.mol_ids[idx]
 
-<<<<<<< HEAD
-        # if self.smiles is not None:
-        #     datum["smiles"] = self.smiles[idx]
-        # import ipdb; ipdb.set_trace()
-        idx = 0
-=======
         if self.smiles is not None:
             datum["smiles"] = self.smiles[idx]
 
->>>>>>> 3f622885
         if self.labels is not None:
             datum["labels"] = self.labels[idx]
 
@@ -746,13 +739,9 @@
             pd.DataFrame: the panda dataframe storing molecules
         """
 
-<<<<<<< HEAD
-        if str(path).endswith((".csv", ".csv.gz", ".csv.zip", ".csv.bz2")):
-=======
         path = str(path)
 
         if path.endswith((".csv", ".csv.gz", ".csv.zip", ".csv.bz2")):
->>>>>>> 3f622885
             sep = ","
         elif path.endswith((".tsv", ".tsv.gz", ".tsv.zip", ".tsv.bz2")):
             sep = "\t"
@@ -962,11 +951,8 @@
         split_test: float = 0.2,
         split_seed: int = None,
         splits_path: Optional[Union[str, os.PathLike]] = None,
-<<<<<<< HEAD
+        split_names: Optional[List[str]] = ["train", "val", "test"],
         generated_data: bool = False,
-=======
-        split_names: Optional[List[str]] = ["train", "val", "test"],
->>>>>>> 3f622885
     ):
         """
         object to store the parameters for the dataset processing
@@ -996,11 +982,8 @@
         self.split_test = split_test
         self.split_seed = split_seed
         self.splits_path = splits_path
-<<<<<<< HEAD
+        self.split_names = split_names
         self.generated_data = generated_data
-=======
-        self.split_names = split_names
->>>>>>> 3f622885
 
 
 class IPUDataModuleModifier:
@@ -1461,17 +1444,10 @@
         labels_size = {}
 
         if stage == "fit" or stage is None:
-<<<<<<< HEAD
-            self.train_ds = MultitaskDataset(self.train_singletask_datasets, n_jobs=self.featurization_n_jobs, backend=self.featurization_backend, featurization_batch_size=self.featurization_batch_size, progress=self.featurization_progress, about="training set", generated=self.generated_data)  # type: ignore
-            self.val_ds = MultitaskDataset(self.val_singletask_datasets, n_jobs=self.featurization_n_jobs, backend=self.featurization_backend, featurization_batch_size=self.featurization_batch_size, progress=self.featurization_progress, about="validation set", generated=self.generated_data)  # type: ignore
-            print(self.train_ds)
-            print(self.val_ds)
-=======
             self.train_ds = MultitaskDataset(self.train_singletask_datasets, n_jobs=self.featurization_n_jobs, backend=self.featurization_backend, featurization_batch_size=self.featurization_batch_size, progress=self.featurization_progress, about="training set", save_smiles_and_ids=save_smiles_and_ids)  # type: ignore
             self.val_ds = MultitaskDataset(self.val_singletask_datasets, n_jobs=self.featurization_n_jobs, backend=self.featurization_backend, featurization_batch_size=self.featurization_batch_size, progress=self.featurization_progress, about="validation set", save_smiles_and_ids=save_smiles_and_ids)  # type: ignore
             logger.info(self.train_ds)
             logger.info(self.val_ds)
->>>>>>> 3f622885
 
             labels_size.update(
                 self.train_ds.labels_size
@@ -1479,14 +1455,9 @@
             labels_size.update(self.val_ds.labels_size)
 
         if stage == "test" or stage is None:
-<<<<<<< HEAD
-            self.test_ds = MultitaskDataset(self.test_singletask_datasets, n_jobs=self.featurization_n_jobs, backend=self.featurization_backend, featurization_batch_size=self.featurization_batch_size, progress=self.featurization_progress, about="test set", generated=self.generated_data)  # type: ignore
-            print(self.test_ds)
-=======
             self.test_ds = MultitaskDataset(self.test_singletask_datasets, n_jobs=self.featurization_n_jobs, backend=self.featurization_backend, featurization_batch_size=self.featurization_batch_size, progress=self.featurization_progress, about="test set", save_smiles_and_ids=save_smiles_and_ids)  # type: ignore
             logger.info(self.test_ds)
 
->>>>>>> 3f622885
             labels_size.update(self.test_ds.labels_size)
 
         default_labels_size_dict = self.collate_fn.keywords.get("labels_size_dict", None)
@@ -1947,17 +1918,6 @@
 
         else:
             # Split from an indices file
-<<<<<<< HEAD
-            with fsspec.open(str(splits_path)) as f:
-                if self.generated_data:
-                    splits = self.generate_data()
-                else:
-                    splits = self._read_csv(splits_path)
-
-            train_indices = splits["train"].dropna().astype("int").tolist()
-            val_indices = splits["val"].dropna().astype("int").tolist()
-            test_indices = splits["test"].dropna().astype("int").tolist()
-=======
             name, ext = os.path.splitext(splits_path)
             _, ext2 = os.path.splitext(name)
             if ext2 != "":
@@ -1974,7 +1934,6 @@
             train_indices = splits[train].astype("int").tolist()
             val_indices = splits[val].astype("int").tolist()
             test_indices = splits[test].astype("int").tolist()
->>>>>>> 3f622885
 
         # Filter train, val and test indices
         _, train_idx, _ = np.intersect1d(sample_idx, train_indices, return_indices=True)
