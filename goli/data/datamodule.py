--- conflicted
+++ resolved
@@ -281,14 +281,11 @@
         self.smiles = None
 
     def __len__(self):
-<<<<<<< HEAD
-        return len(self.labels)
-=======
         r"""
         Returns the number of molecules
         """
-        return len(self.mol_ids)
->>>>>>> 8bc92488
+        return len(self.labels)
+
 
     @property
     def num_graphs_total(self):
