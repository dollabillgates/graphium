from typing import Type, List, Dict, Union, Any, Callable, Optional, Tuple, Iterable

import os
from functools import partial
import importlib.resources
import zipfile
from copy import deepcopy
import time

from loguru import logger
import fsspec
import omegaconf

import pandas as pd
import numpy as np
import datamol as dm

from sklearn.model_selection import train_test_split

import pytorch_lightning as pl
from pytorch_lightning.trainer.states import RunningStage

import torch
from torch.utils.data.dataloader import DataLoader, Dataset
from torch.utils.data import Subset

from goli.utils import fs
from goli.features import (
    mol_to_graph_dict,
    GraphDict,
    mol_to_pyggraph,
)
from goli.data.utils import goli_package_path
from goli.utils.arg_checker import check_arg_iterator
from goli.utils.hashing import get_md5_hash
from goli.data.smiles_transform import (
    did_featurization_fail,
    BatchingSmilesTransform,
    smiles_to_unique_mol_ids,
)
from goli.data.collate import goli_collate_fn
import goli.data.dataset as Datasets

PCQM4M_meta = {
    "num tasks": 1,
    "eval metric": "mae",
    "download_name": "pcqm4m_kddcup2021",
    "url": "https://dgl-data.s3-accelerate.amazonaws.com/dataset/OGB-LSC/pcqm4m_kddcup2021.zip",  # TODO: Allow PyG
    "data type": "mol",
    "has_node_attr": True,
    "has_edge_attr": True,
    "task type": "regression",
    "num classes": -1,
    "split": "scaffold",
    "additional node files": "None",
    "additional edge files": "None",
    "binary": False,
    "version": 1,
}

PCQM4Mv2_meta = deepcopy(PCQM4M_meta)
PCQM4Mv2_meta.update(
    {
        "download_name": "pcqm4m-v2",
        "url": "https://dgl-data.s3-accelerate.amazonaws.com/dataset/OGB-LSC/pcqm4m-v2.zip",  # TODO: Allow PyG
        "version": 2,
    }
)


<<<<<<< HEAD
def smiles_to_unique_mol_id(smiles: str) -> Optional[str]:
    """
    Convert a smiles to a unique MD5 Hash ID. Returns None if featurization fails.
    Parameters:
        smiles: A smiles string to be converted to a unique ID
    Returns:
        mol_id: a string unique ID
    """
    try:
        mol = dm.to_mol(mol=smiles)
        mol_id = dm.unique_id(mol)
    except:
        mol_id = ""
    if mol_id is None:
        mol_id = ""
    return mol_id


def did_featurization_fail(features: Any) -> bool:
    """
    Check if a featurization failed.
    """
    return (features is None) or isinstance(features, str)


class BatchingSmilesTransform:
    """
    Class to transform a list of smiles using a transform function
    """

    def __init__(self, transform: Callable):
        """
        Parameters:
            transform: Callable function to transform a single smiles
        """
        self.transform = transform

    def __call__(self, smiles_list: Iterable[str]) -> Any:
        """
        Function to transform a list of smiles
        """
        mol_id_list = []
        for smiles in smiles_list:
            mol_id_list.append(self.transform(smiles))
        return mol_id_list

    @staticmethod
    def parse_batch_size(numel: int, desired_batch_size: int, n_jobs: int) -> int:
        """
        Function to parse the batch size.
        The batch size is limited by the number of elements divided by the number of jobs.
        """
        assert ((n_jobs >= 0) or (n_jobs == -1)) and isinstance(
            n_jobs, int
        ), f"n_jobs must be a positive integer or -1, got {n_jobs}"
        assert (
            isinstance(desired_batch_size, int) and desired_batch_size >= 0
        ), f"desired_batch_size must be a positive integer, got {desired_batch_size}"

        if n_jobs == -1:
            n_jobs = os.cpu_count()
        if n_jobs == 0:
            batch_size = numel
        else:
            batch_size = min(desired_batch_size, numel // n_jobs)
        batch_size = max(1, batch_size)
        return batch_size


def smiles_to_unique_mol_ids(
    smiles: Iterable[str],
    n_jobs=-1,
    featurization_batch_size=1000,
    backend="loky",
    progress=True,
    progress_desc="mols to ids",
) -> List[Optional[str]]:
    """
    This function takes a list of smiles and finds the corresponding datamol unique_id
    in an element-wise fashion, returning the corresponding unique_ids.

    The ID is an MD5 hash of the non-standard InChiKey provided
    by `dm.to_inchikey_non_standard()`. It guarantees uniqueness for
    different tautomeric forms of the same molecule.

    Parameters:
        smiles: a list of smiles to be converted to mol ids
        n_jobs: number of jobs to run in parallel
        backend: Parallelization backend
        progress: Whether to display the progress bar

    Returns:
        ids: A list of MD5 hash ids
    """

    batch_size = BatchingSmilesTransform.parse_batch_size(
        numel=len(smiles), desired_batch_size=featurization_batch_size, n_jobs=n_jobs
    )

    unique_mol_ids = dm.parallelized_with_batches(
        BatchingSmilesTransform(smiles_to_unique_mol_id),
        smiles,
        batch_size=batch_size,
        progress=progress,
        n_jobs=n_jobs,
        backend=backend,
        tqdm_kwargs={"desc": f"{progress_desc}, batch={batch_size}"},
    )

    return unique_mol_ids


class SingleTaskDataset(Dataset):
    def __init__(
        self,
        labels: Union[torch.Tensor, np.ndarray],
        features: Optional[List[Union[dgl.DGLGraph, GraphDict]]] = None,
        smiles: Optional[List[str]] = None,
        indices: Optional[List[str]] = None,
        weights: Optional[Union[torch.Tensor, np.ndarray]] = None,
        unique_ids: Optional[List[str]] = None,
    ):
        r"""
        dataset for a single task
        Parameters:
            labels: A list of labels for the given task (one per graph)
            features: A list of graphs
            smiles: A list of smiles
            indices: A list of indices
            weights: A list of weights
            unique_ids: A list of unique ids
        """
        self.labels = labels
        if smiles is not None:
            manager = Manager()  # Avoid memory leaks with `num_workers > 0` by using the Manager
            self.smiles = manager.list(smiles)
        else:
            self.smiles = None
        self.features = features
        self.indices = indices
        if self.indices is not None:
            self.indices = np.array(
                self.indices
            )  # Avoid memory leaks with `num_workers > 0` by using numpy array
        self.weights = weights
        self.unique_ids = unique_ids

    def __len__(self):
        r"""
        return the size of the dataset
        Returns:
            size: the size of the dataset
        """
        return len(self.labels)

    def __getitem__(self, idx):
        """
        get the data at the given index
        Parameters:
            idx: the index to get the data at
        Returns:
            datum: a dictionary containing the data at the given index, with keys "features", "labels", "smiles", "indices", "weights", "unique_ids"
        """
        datum = {}

        if self.features is not None:
            datum["features"] = self.features[idx]

        if self.labels is not None:
            datum["labels"] = self.labels[idx]

        if self.smiles is not None:
            datum["smiles"] = self.smiles[idx]

        if self.indices is not None:
            datum["indices"] = self.indices[idx]

        if self.weights is not None:
            datum["weights"] = self.weights[idx]

        if self.unique_ids is not None:
            datum["unique_ids"] = self.unique_ids[idx]

        return datum

    def __getstate__(self):
        """Serialize the class for pickling."""
        state = {}
        state["labels"] = self.labels
        state["smiles"] = list(self.smiles) if self.smiles is not None else None
        state["features"] = self.features
        state["indices"] = self.indices
        state["weights"] = self.weights
        state["unique_ids"] = self.unique_ids
        return state

    def __setstate__(self, state: dict):
        """Reload the class from pickling."""
        if state["smiles"] is not None:
            manager = Manager()
            state["smiles"] = manager.list(state["smiles"])

        self.__dict__.update(state)


class MultitaskDataset(Dataset):
    def __init__(
        self,
        datasets: Dict[str, SingleTaskDataset],
        n_jobs=-1,
        backend: str = "loky",
        featurization_batch_size=1000,
        progress: bool = True,
        about: str = "",
    ):
        r"""
        This class holds the information for the multitask dataset.
        Several single-task datasets can be merged to create a multi-task dataset. After merging the dictionary of single-task datasets.
        we will have a multitask dataset of the following form:
        - self.mol_ids will be a list to contain the unique molecular IDs to identify the molecules
        - self.smiles will be a list to contain the corresponding smiles for that molecular ID across all single-task datasets
        - self.labels will be a list of dictionaries where the key is the task name and the value is the label(s) for that task.
            At this point, any particular molecule will only have entries for tasks for which it has a label. Later, in the collate
            function, we fill up the missing task labels with NaNs.
        - self.features will be a list of featurized graphs corresponding to that particular unique molecule.
            However, for testing purposes we may not require features so that we can make sure that this merge function works.

        Parameters:
            datasets: A dictionary of single-task datasets
            n_jobs: Number of jobs to run in parallel
            backend: Parallelization backend
        progress: Whether to display the progress bar
            about: A description of the dataset
        """
        super().__init__()
        # self.datasets = datasets
        self.n_jobs = n_jobs
        self.backend = backend
        self.featurization_batch_size = featurization_batch_size
        self.progress = progress
        self.about = about

        task = next(iter(datasets))
        if "features" in datasets[task][0]:
            self.mol_ids, self.smiles, self.labels, self.features = self.merge(datasets)
        else:
            self.mol_ids, self.smiles, self.labels = self.merge(datasets)

        self.labels = np.array(self.labels)
        self.labels_size = self.set_label_size_dict(datasets)

    def __len__(self):
        r"""
        Returns the number of molecules
        """
        return len(self.labels)


    @property
    def num_graphs_total(self):
        r"""
        number of graphs (molecules) in the dataset
        """
        return len(self)

    @property
    def num_nodes_total(self):
        """Total number of nodes for all graphs"""
        return sum(get_num_nodes_per_graph(self.features))

    @property
    def max_num_nodes_per_graph(self):
        """Maximum number of nodes per graph"""
        return max(get_num_nodes_per_graph(self.features))

    @property
    def std_num_nodes_per_graph(self):
        """Standard deviation of number of nodes per graph"""
        return np.std(get_num_nodes_per_graph(self.features))


    @property
    def min_num_nodes_per_graph(self):
        """Minimum number of nodes per graph"""
        return min(get_num_nodes_per_graph(self.features))


    @property
    def mean_num_nodes_per_graph(self):
        """Average number of nodes per graph"""
        return self.num_nodes_total / self.num_graphs_total

    @property
    def num_edges_total(self):
        """Total number of edges for all graphs"""
        return sum(get_num_edges_per_graph(self.features))

    @property
    def max_num_edges_per_graph(self):
        """Maximum number of edges per graph"""
        return max(get_num_edges_per_graph(self.features))


    @property
    def min_num_edges_per_graph(self):
        """Minimum number of edges per graph"""
        return min(get_num_edges_per_graph(self.features))


    @property
    def std_num_edges_per_graph(self):
        """Standard deviation of number of nodes per graph"""
        return np.std(get_num_edges_per_graph(self.features))


    @property
    def mean_num_edges_per_graph(self):
        """Average number of edges per graph"""
        return self.num_edges_total / self.num_graphs_total

    @lru_cache(maxsize=16)
    def __getitem__(self, idx):
        r"""
        get the data for at the specified index
        Parameters:
            idx: The index of the data to retrieve
        Returns:
            A dictionary containing the data for the specified index with keys "mol_ids", "smiles", "labels", and "features"
        """
        datum = {}

        # Remove mol_ids and smiles for now, to reduce memory consumption b
        # if self.mol_ids is not None:
        #     datum["mol_ids"] = self.mol_ids[idx]

        # if self.smiles is not None:
        #     datum["smiles"] = self.smiles[idx]

        if self.labels is not None:
            datum["labels"] = self.labels[idx]

        if self.features is not None:
            datum["features"] = self.features[idx]

        return datum

    def merge(self, datasets: Dict[str, Any]) -> Tuple[List[str], List[str], List[Dict[str, Any]], List[Any]]:
        r"""This function merges several single task datasets into a multitask dataset.

        The idea: for each of the smiles, labels, features and tasks, we create a corresponding list that concatenates these items across all tasks.
        In particular, for any index, the elements in the smiles, labels, features and task lists at that index will correspond to each other (i.e. match up).
        Over this list of all smiles (which we created by concatenating the smiles across all tasks), we compute their molecular ID using functions from Datamol.
        Once again, we will have a list of molecular IDs which is the same size as the list of smiles, labels, features and tasks.
        We then use numpy's `unique` function to find the exact list of unique molecular IDs as these will identify the molecules in our dataset. We also get the
        inverse from numpy's `unique`, which will allow us to index in addition to the list of all molecular IDs, the list of all smiles, labels, features and tasks.
        Finally, we use this inverse to construct the list of list of smiles, list of label dictionaries (indexed by task) and the list of features such that
        the indices match up. This is what is needed for the `get_item` function to work.

        Parameters:
            datasets: A dictionary of single-task datasets
        Returns:
            A tuple of (list of molecular IDs, list of smiles, list of label dictionaries, list of features)
        """
        all_smiles = []
        all_features = []
        all_labels = []
        all_mol_ids = []
        all_tasks = []

        for task, ds in datasets.items():
            # Get data from single task dataset
            ds_smiles = [ds[i]["smiles"] for i in range(len(ds))]
            ds_labels = [ds[i]["labels"] for i in range(len(ds))]
            if "unique_ids" in ds[0].keys():
                ds_mol_ids = [ds[i]["unique_ids"] for i in range(len(ds))]
            else:
                ds_mol_ids = smiles_to_unique_mol_ids(
                    ds_smiles,
                    n_jobs=self.n_jobs,
                    featurization_batch_size=self.featurization_batch_size,
                    backend=self.backend,
                    progress=self.progress,
                    progress_desc=f"{task}: mol to ids",
                )
            if "features" in ds[0]:
                ds_features = [ds[i]["features"] for i in range(len(ds))]
            else:
                ds_features = None

            all_smiles.extend(ds_smiles)
            all_labels.extend(ds_labels)
            all_mol_ids.extend(ds_mol_ids)
            if ds_features is not None:
                all_features.extend(ds_features)

            task_list = [task] * ds.__len__()
            all_tasks.extend(task_list)

        # Get all unique mol ids.
        unique_mol_ids, inv = np.unique(all_mol_ids, return_inverse=True)
        mol_ids = unique_mol_ids

        # Store the smiles.
        smiles = [[] for _ in range(len(mol_ids))]
        for all_idx, unique_idx in enumerate(inv):
            smiles[unique_idx].append(all_smiles[all_idx])

        # Store the labels.
        labels = [{} for _ in range(len(mol_ids))]
        for all_idx, unique_idx in enumerate(inv):
            task = all_tasks[all_idx]
            label = all_labels[all_idx]
            labels[unique_idx][task] = label

        # Store the features
        if len(all_features) > 0:
            features = [-1 for i in range(len(mol_ids))]
            for all_idx, unique_idx in enumerate(inv):
                features[unique_idx] = all_features[all_idx]
            features = Batch.from_data_list(features)
            return mol_ids, smiles, labels, features
        else:
            return mol_ids, smiles, labels

    def set_label_size_dict(self, datasets: Dict[str, SingleTaskDataset]):
        r"""
        This gives the number of labels to predict for a given task.
        """
        task_labels_size = {}
        for task, ds in datasets.items():
            label = ds[0][
                "labels"
            ]  # Assume for a fixed task, the label dimension is the same across data points, so we can choose the first data point for simplicity.
            torch_label = torch.as_tensor(label)
            # torch_label = label
            task_labels_size[task] = torch_label.size()
        return task_labels_size

    def __repr__(self) -> str:
        """
        summarizes the dataset in a string
        Returns:
            A string representation of the dataset.
        """
        out_str = (
            f"-------------------\n{self.__class__.__name__}\n"
            + f"\tabout = {self.about}\n"
            + f"\tnum_graphs_total = {self.num_graphs_total}\n"
            + f"\tnum_nodes_total = {self.num_nodes_total}\n"
            + f"\tmax_num_nodes_per_graph = {self.max_num_nodes_per_graph}\n"
            + f"\tmin_num_nodes_per_graph = {self.min_num_nodes_per_graph}\n"
            + f"\tstd_num_nodes_per_graph = {self.std_num_nodes_per_graph}\n"
            + f"\tmean_num_nodes_per_graph = {self.mean_num_nodes_per_graph}\n"
            + f"\tnum_edges_total = {self.num_edges_total}\n"
            + f"\tmax_num_edges_per_graph = {self.max_num_edges_per_graph}\n"
            + f"\tmin_num_edges_per_graph = {self.min_num_edges_per_graph}\n"
            + f"\tstd_num_edges_per_graph = {self.std_num_edges_per_graph}\n"
            + f"\tmean_num_edges_per_graph = {self.mean_num_edges_per_graph}\n"
            + f"-------------------\n"
        )
        return out_str


=======
>>>>>>> 569a5271
class BaseDataModule(pl.LightningDataModule):
    def __init__(
        self,
        batch_size_training: int = 16,
        batch_size_inference: int = 16,
        batch_size_per_pack: Optional[int] = None,
        num_workers: int = 0,
        pin_memory: bool = True,
        persistent_workers: bool = False,
        collate_fn: Optional[Callable] = None,
    ):
        """
        base dataset module for all datasets (to be inherented)

        Parameters:
            batch_size_training: batch size for training
            batch_size_inference: batch size for inference
            num_workers: number of workers for data loading
            pin_memory: whether to pin memory
            persistent_workers: whether to use persistent workers
            collate_fn: collate function for batching
        """
        super().__init__()

        self.batch_size_training = batch_size_training
        self.batch_size_inference = batch_size_inference
        self.batch_size_per_pack = batch_size_per_pack
        if self.batch_size_per_pack is not None:
            # Check that batch_size_per_pack is a divisor of batch_size_training and batch_size_inference
            assert (
                self.batch_size_training % self.batch_size_per_pack == 0
            ), f"batch_size_training must be a multiple of batch_size_per_pack, provided batch_size_training={self.batch_size_training}, batch_size_per_pack={self.batch_size_per_pack}"
            assert (
                self.batch_size_inference % self.batch_size_per_pack == 0
            ), f"batch_size_inference must be a multiple of batch_size_per_pack, provided batch_size_inference={self.batch_size_inference}, batch_size_per_pack={self.batch_size_per_pack}"

        self.num_workers = num_workers
        self.pin_memory = pin_memory
        self.persistent_workers = persistent_workers

        self.collate_fn = self.get_collate_fn(collate_fn)

        self.train_ds = None
        self.val_ds = None
        self.test_ds = None
        self._predict_ds = None

        self._data_is_prepared = False

    def prepare_data(self):
        raise NotImplementedError()

    def setup(self):
        raise NotImplementedError()

    def train_dataloader(self, **kwargs):
        """
        return the training dataloader
        """
        return self.get_dataloader(
            dataset=self.train_ds,  # type: ignore
            shuffle=True,
            stage=RunningStage.TRAINING,
            **kwargs,
        )

    def val_dataloader(self, **kwargs):
        r"""
        return the validation dataloader
        """
        return self.get_dataloader(
            dataset=self.val_ds,  # type: ignore
            shuffle=False,
            stage=RunningStage.VALIDATING,
            **kwargs,
        )

    def test_dataloader(self, **kwargs):
        r"""
        return the test dataloader
        """
        return self.get_dataloader(
            dataset=self.test_ds,  # type: ignore
            shuffle=False,
            stage=RunningStage.TESTING,
            **kwargs,
        )

    def predict_dataloader(self, **kwargs):
        """
        return the dataloader for prediction
        """
        return self.get_dataloader(
            dataset=self.predict_ds,  # type: ignore
            shuffle=False,
            stage=RunningStage.PREDICTING,
            **kwargs,
        )

    def get_collate_fn(self, collate_fn):
        if collate_fn is None:
            # Some values become `inf` when changing data type. `mask_nan` deals with that
            collate_fn = partial(goli_collate_fn, mask_nan=0, batch_size_per_pack=self.batch_size_per_pack)
            collate_fn.__name__ = goli_collate_fn.__name__

        return collate_fn

    @property
    def is_prepared(self):
        raise NotImplementedError()

    @property
    def is_setup(self):
        raise NotImplementedError()

    @property
    def num_node_feats(self):
        raise NotImplementedError()

    @property
    def num_edge_feats(self):
        raise NotImplementedError()

    @property
    def predict_ds(self):
        """Get the dataset used for the prediction"""
        if self._predict_ds is None:
            return self.test_ds
        else:
            return self._predict_ds

    @property
    def get_num_workers(self):
        """
        get the number of workers to use
        """
        if self.num_workers == -1:
            num_workers = os.cpu_count()
            num_workers = num_workers if num_workers is not None else 0
        else:
            num_workers = self.num_workers
        return num_workers

    @predict_ds.setter
    def predict_ds(self, value):
        """Set the dataset for the prediction"""
        self._predict_ds = value

    def get_first_graph(self):
        raise NotImplementedError()

    # Private methods

    @staticmethod
    def _read_csv(
        path: str,
        **kwargs,
    ) -> pd.DataFrame:
        """
        private method for reading a csv file
        Parameters:
            path: path to the csv file
            kwargs: keyword arguments for pd.read_csv
        Returns:
            pd.DataFrame: the panda dataframe storing molecules
        """

        path = str(path)

        if path.endswith((".csv", ".csv.gz", ".csv.zip", ".csv.bz2")):
            sep = ","
        elif path.endswith((".tsv", ".tsv.gz", ".tsv.zip", ".tsv.bz2")):
            sep = "\t"
        else:
            raise ValueError(f"unsupported file `{path}`")
        kwargs.setdefault("sep", sep)

        if path.startswith("goli://"):
            path = goli_package_path(path)

        df = pd.read_csv(path, **kwargs)
        return df

    @staticmethod
    def _read_parquet(path: str, **kwargs) -> pd.DataFrame:
        """
        read the parquet file int a pandas dataframe
        Parameters:
            path: path to the parquet file
            kwargs: keyword arguments for pd.read_parquet
        Returns:
            pd.DataFrame: the panda dataframe storing molecules
        """

        path = str(path)

        if path.startswith("goli://"):
            path = goli_package_path(path)

        df = pd.read_parquet(path)
        return df

    @staticmethod
    def _read_sdf(path: str, mol_col_name: str = "_rdkit_molecule_obj", **kwargs):
        r"""
        read a given sdf file into a pandas dataframe
        uses datamol.read_sdf to read the sdf file
        Parameters:
            path: path to the sdf file
            mol_col_name: name of the column containing the molecule object
            kwargs: arguments to pass to datamol.read_sdf
        Returns:
            pandas dataframe containing the molecules and their conformer coordinates from the sdf file

        Note: please change mol_col_name to be the column name corresoonding to the molecule object in your sdf file
        """

        # Set default arguments for reading the SDF
        kwargs.setdefault("smiles_column", "smiles")
        kwargs.setdefault("sanitize", False)
        kwargs.setdefault("include_private", True)
        kwargs.setdefault("include_computed", True)
        kwargs.setdefault("remove_hs", True)
        kwargs.setdefault("n_jobs", -1)
        kwargs.setdefault("max_num_mols", kwargs.pop("sample_size", None))
        kwargs.setdefault("discard_invalid", False)

        # Get the interesting columns
        mol_cols = mol_col_name  # adjust this to be the column name in your sdf file
        kwargs.setdefault("mol_column", mol_cols)
        usecols = kwargs.pop("usecols", None)
        dtype = kwargs.pop("dtype", None)
        smiles_col = kwargs["smiles_column"]

        # Read the SDF
        df = dm.read_sdf(path, as_df=True, **kwargs)

        # Keep only the columns needed
        if usecols is not None:
            df = df[usecols + [mol_cols]]

        # Convert the dtypes
        if dtype is not None:
            label_columns = list(set(usecols) - set([mol_cols, smiles_col]))
            dtype_mapper = {col: dtype for col in label_columns}
            df.astype(dtype=dtype_mapper, copy=False)

        return df

    @staticmethod
    def _read_table(self, path: str, **kwargs) -> pd.DataFrame:
        """
        a general read file function which determines if which function to use, either _read_csv or _read_parquet
        Parameters:
            path: path to the file to read
            kwargs: keyword arguments for pd.read_csv or pd.read_parquet
        Returns:
            pd.DataFrame: the panda dataframe storing molecules
        """
        if str(path).endswith((".parquet")):
            return self._read_parquet(path)
        else:
            return self._read_csv(path)

    def get_dataloader_kwargs(self, stage: RunningStage, shuffle: bool, **kwargs) -> Dict[str, Any]:
        """
        Get the options for the dataloader depending on the current stage.

        Parameters:
            stage: Whether in Training, Validating, Testing, Sanity-checking, Predicting, or Tuning phase.
            shuffle: set to ``True`` to have the data reshuffled at every epoch.

        Returns:
            Arguments to pass to the `DataLoader` during initialization
        """
        loader_kwargs = {}

        # Get batch size and IPU options for training set
        # if stage in [RunningStage.TRAINING, RunningStage.TUNING]:
        if stage in [RunningStage.TRAINING]:
            loader_kwargs["batch_size"] = self.batch_size_training

        # Get batch size and IPU options for validation / testing sets
        elif stage in [RunningStage.VALIDATING, RunningStage.TESTING, RunningStage.PREDICTING]:
            loader_kwargs["batch_size"] = self.batch_size_inference
        else:
            raise ValueError(f"Wrong value for `stage`. Provided `{stage}`")

        # Set default parameters
        loader_kwargs["shuffle"] = shuffle
        loader_kwargs["collate_fn"] = self.collate_fn
        loader_kwargs["num_workers"] = self.get_num_workers
        loader_kwargs["pin_memory"] = self.pin_memory
        loader_kwargs["persistent_workers"] = self.persistent_workers

        # Update from provided parameters
        loader_kwargs.update(**kwargs)

        return loader_kwargs

    def get_dataloader(self, dataset: Dataset, shuffle: bool, stage: RunningStage) -> DataLoader:
        """
        Get the dataloader for a given dataset

        Parameters:
            dataset: The dataset from which to load the data
            shuffle: set to ``True`` to have the data reshuffled at every epoch.
            stage: Whether in Training, Validating, Testing, Sanity-checking, Predicting, or Tuning phase.

        Returns:
            The dataloader to sample from
        """
        kwargs = self.get_dataloader_kwargs(stage=stage, shuffle=shuffle)
        return self._dataloader(dataset=dataset, shuffle=shuffle, stage=stage, **kwargs)

    def _dataloader(self, dataset: Dataset, **kwargs) -> DataLoader:
        r"""
        Get a dataloader for a given dataset
        Parameters:
            dataset: The dataset from which to load the data
            kwargs: keyword arguments for DataLoader
        Returns:
            The dataloader to sample from
        """

        loader = DataLoader(
            dataset=dataset,
            **kwargs,
        )

        return loader

    def get_max_num_nodes_datamodule(self, stages: Optional[List[str]] = None) -> int:
        """
        Get the maximum number of nodes across all datasets from the datamodule

        Parameters:
            datamodule: The datamodule from which to extract the maximum number of nodes
            stages: The stages from which to extract the max num nodes.
                Possible values are ["train", "val", "test", "predict"].
                If None, all stages are considered.

        Returns:
            max_num_nodes: The maximum number of nodes across all datasets from the datamodule
        """

        allowed_stages = ["train", "val", "test", "predict"]
        if stages is None:
            stages = allowed_stages
        for stage in stages:
            assert stage in allowed_stages, f"stage value `{stage}` not allowed."

        max_num_nodes = 0
        # Max number of nodes in the training dataset
        if (self.train_ds is not None) and ("train" in stages):
            max_num_nodes = max(max_num_nodes, self.train_ds.max_num_nodes_per_graph)

        # Max number of nodes in the validation dataset
        if (self.val_ds is not None) and ("val" in stages):
            max_num_nodes = max(max_num_nodes, self.val_ds.max_num_nodes_per_graph)

        # Max number of nodes in the test dataset
        if (self.test_ds is not None) and ("test" in stages):
            max_num_nodes = max(max_num_nodes, self.test_ds.max_num_nodes_per_graph)

        # Max number of nodes in the predict dataset
        if (self.predict_ds is not None) and ("predict" in stages):
            max_num_nodes = max(max_num_nodes, self.predict_ds.max_num_nodes_per_graph)

        return max_num_nodes

    def get_max_num_edges_datamodule(self, stages: Optional[List[str]] = None) -> int:
        """
        Get the maximum number of edges across all datasets from the datamodule

        Parameters:
            datamodule: The datamodule from which to extract the maximum number of nodes
            stages: The stages from which to extract the max num nodes.
                Possible values are ["train", "val", "test", "predict"].
                If None, all stages are considered.

        Returns:
            max_num_edges: The maximum number of edges across all datasets from the datamodule
        """

        allowed_stages = ["train", "val", "test", "predict"]
        if stages is None:
            stages = allowed_stages
        for stage in stages:
            assert stage in allowed_stages, f"stage value `{stage}` not allowed."

        max_num_edges = 0
        # Max number of nodes/edges in the training dataset
        if (self.train_ds is not None) and ("train" in stages):
            max_num_edges = max(max_num_edges, self.train_ds.max_num_edges_per_graph)

        # Max number of nodes/edges in the validation dataset
        if (self.val_ds is not None) and ("val" in stages):
            max_num_edges = max(max_num_edges, self.val_ds.max_num_edges_per_graph)

        # Max number of nodes/edges in the test dataset
        if (self.test_ds is not None) and ("test" in stages):
            max_num_edges = max(max_num_edges, self.test_ds.max_num_edges_per_graph)

        # Max number of nodes/edges in the predict dataset
        if (self.predict_ds is not None) and ("predict" in stages):
            max_num_edges = max(max_num_edges, self.predict_ds.max_num_edges_per_graph)

        return max_num_edges


class DatasetProcessingParams:
    def __init__(
        self,
        df: pd.DataFrame = None,
        df_path: Optional[Union[str, os.PathLike]] = None,
        smiles_col: str = None,
        label_cols: List[str] = None,
        weights_col: str = None,  # Not needed
        weights_type: str = None,  # Not needed
        idx_col: str = None,
        sample_size: Union[int, float, Type[None]] = None,
        split_val: float = 0.2,
        split_test: float = 0.2,
        split_seed: int = None,
        splits_path: Optional[Union[str, os.PathLike]] = None,
        split_names: Optional[List[str]] = ["train", "val", "test"],
    ):
        """
        object to store the parameters for the dataset processing
        Parameters:
            df: The dataframe containing the data
            df_path: The path to the dataframe containing the data
            smiles_col: The column name of the smiles
            label_cols: The column names of the labels
            weights_col: The column name of the weights
            weights_type: The type of weights
            idx_col: The column name of the indices
            sample_size: The size of the sample
            split_val: The fraction of the data to use for validation
            split_test: The fraction of the data to use for testing
            split_seed: The seed to use for the split
            splits_path: The path to the splits
        """
        self.df = df
        self.df_path = df_path
        self.smiles_col = smiles_col
        self.label_cols = label_cols
        self.weights_col = weights_col
        self.weights_type = weights_type
        self.idx_col = idx_col
        self.sample_size = sample_size
        self.split_val = split_val
        self.split_test = split_test
        self.split_seed = split_seed
        self.splits_path = splits_path
        self.split_names = split_names


class IPUDataModuleModifier:
    def __init__(
        self,
        ipu_inference_opts: Optional["poptorch.Options"] = None,
        ipu_training_opts: Optional["poptorch.Options"] = None,
        ipu_dataloader_training_opts: Optional["IPUDataloaderOptions"] = None,
        ipu_dataloader_inference_opts: Optional["IPUDataloaderOptions"] = None,
        *args,
        **kwargs,
    ) -> None:
        r"""
        wrapper functions from the a `DataModule` to support IPU and IPU options To be used in dual inheritance, for example:
        ```
        IPUDataModule(BaseDataModule, IPUDataModuleModifier):
            def __init__(self, **kwargs):
                BaseDataModule.__init__(self, **kwargs)
                IPUDataModuleModifier.__init__(self, **kwargs)
        ```

        Parameters:
            ipu_inference_opts: Options for the IPU in inference mode. Ignore if not using IPUs
            ipu_training_opts: Options for the IPU in training mode. Ignore if not using IPUs
            ipu_dataloader_kwargs_train_val: Options for the dataloader for the IPU. Ignore if not using IPUs
            ipu_dataloader_kwargs_test: Options for the dataloader for the IPU. Ignore if not using IPUs
            args: Arguments for the `DataModule`
            kwargs: Keyword arguments for the `DataModule`
        """
        self.ipu_inference_opts = ipu_inference_opts
        self.ipu_training_opts = ipu_training_opts
        self.ipu_dataloader_training_opts = ipu_dataloader_training_opts
        self.ipu_dataloader_inference_opts = ipu_dataloader_inference_opts

    def _dataloader(self, dataset: Dataset, **kwargs) -> "poptorch.DataLoader":
        """
        Get a poptorch dataloader for a given dataset
        Parameters:
            dataset: The dataset to use
            kwargs: Keyword arguments for the dataloader
        Returns:
            The poptorch dataloader
        """

        # Use regular Dataloader if no IPUs
        if ("ipu_options" not in kwargs.keys()) or (kwargs["ipu_options"] is None):
            raise ValueError(f"No IPU options provided.")

        # Initialize the IPU dataloader
        from goli.ipu.ipu_dataloader import create_ipu_dataloader

        loader = create_ipu_dataloader(
            dataset=dataset,
            **kwargs,
        )

        return loader


class MultitaskFromSmilesDataModule(BaseDataModule, IPUDataModuleModifier):
    def __init__(
        self,
        task_specific_args: Dict[str, Any],  # TODO: Replace this with DatasetParams
        cache_data_path: Optional[Union[str, os.PathLike]] = None,
        featurization: Optional[Union[Dict[str, Any], omegaconf.DictConfig]] = None,
        batch_size_training: int = 16,
        batch_size_inference: int = 16,
        batch_size_per_pack: Optional[int] = None,
        num_workers: int = 0,
        pin_memory: bool = True,
        persistent_workers: bool = False,
        featurization_n_jobs: int = -1,
        featurization_progress: bool = False,
        featurization_backend: str = "loky",
        featurization_batch_size: int = 1000,
        collate_fn: Optional[Callable] = None,
        prepare_dict_or_graph: str = "pyg:graph",
        **kwargs,
    ):
        """
        only for parameters beginning with task_*, we have a dictionary where the key is the task name
        and the value is specified below.
        Parameters:
            task_df: (value) a dataframe
            task_df_path: (value) a path to a dataframe to load (CSV file). `df` takes precedence over
                `df_path`.
            task_smiles_col: (value) Name of the SMILES column. If set to `None`, it will look for
                a column with the word "smile" (case insensitive) in it.
                If no such column is found, an error will be raised.
            task_label_cols: (value) Name of the columns to use as labels, with different options.

                - `list`: A list of all column names to use
                - `None`: All the columns are used except the SMILES one.
                - `str`: The name of the single column to use
                - `*str`: A string starting by a `*` means all columns whose name
                  ends with the specified `str`
                - `str*`: A string ending by a `*` means all columns whose name
                  starts with the specified `str`

            task_weights_col: (value) Name of the column to use as sample weights. If `None`, no
                weights are used. This parameter cannot be used together with `weights_type`.
            task_weights_type: (value) The type of weights to use. This parameter cannot be used together with `weights_col`.
                **It only supports multi-label binary classification.**

                Supported types:

                - `None`: No weights are used.
                - `"sample_balanced"`: A weight is assigned to each sample inversely
                    proportional to the number of positive value. If there are multiple
                    labels, the product of the weights is used.
                - `"sample_label_balanced"`: Similar to the `"sample_balanced"` weights,
                    but the weights are applied to each element individually, without
                    computing the product of the weights for a given sample.

            task_idx_col: (value) Name of the columns to use as indices. Unused if set to None.
            task_sample_size: (value)

                - `int`: The maximum number of elements to take from the dataset.
                - `float`: Value between 0 and 1 representing the fraction of the dataset to consider
                - `None`: all elements are considered.
            task_split_val: (value) Ratio for the validation split.
            task_split_test: (value) Ratio for the test split.
            task_split_seed: (value) Seed to use for the random split. More complex splitting strategy
                should be implemented.
            task_splits_path: (value) A path a CSV file containing indices for the splits. The file must contains
                3 columns "train", "val" and "test". It takes precedence over `split_val` and `split_test`.

            cache_data_path: path where to save or reload the cached data. The path can be
                remote (S3, GS, etc).
            featurization: args to apply to the SMILES to Graph featurizer.
            batch_size_training: batch size for training and val dataset.
            batch_size_inference: batch size for test dataset.
            num_workers: Number of workers for the dataloader. Use -1 to use all available
                cores.
            pin_memory: Whether to pin on paginated CPU memory for the dataloader.
            featurization_n_jobs: Number of cores to use for the featurization.
            featurization_progress: whether to show a progress bar during featurization.
            featurization_backend: The backend to use for the molecular featurization.

                - "multiprocessing": Found to cause less memory issues.
                - "loky": joblib's Default. Found to cause memory leaks.
                - "threading": Found to be slow.
            featurization_batch_size: Batch size to use for the featurization.

            collate_fn: A custom torch collate function. Default is to `goli.data.goli_collate_fn`
            prepare_dict_or_graph: Whether to preprocess all molecules as Graph dict or PyG graphs.
                Possible options:

                - "pyg:dict": Process molecules as a `dict`. It's faster and requires less RAM during
                  pre-processing. It is slower during training with with `num_workers=0` since
                  pyg `Data` will be created during data-loading, but faster with large
                  `num_workers`, and less likely to cause memory issues with the parallelization.
                - "pyg:graph": Process molecules as `pyg.data.Data`.
        """
        BaseDataModule.__init__(
            self,
            batch_size_training=batch_size_training,
            batch_size_inference=batch_size_inference,
            batch_size_per_pack=batch_size_per_pack,
            num_workers=num_workers,
            pin_memory=pin_memory,
            persistent_workers=persistent_workers,
            collate_fn=collate_fn,
        )
        IPUDataModuleModifier.__init__(self, **kwargs)

        self.task_specific_args = task_specific_args

        # TODO: Have the input argument to the Data Module be of type DatasetParams
        self.task_dataset_processing_params = {
            task: DatasetProcessingParams(**ds_args) for task, ds_args in task_specific_args.items()
        }
        self.featurization_n_jobs = featurization_n_jobs
        self.featurization_progress = featurization_progress
        self.featurization_backend = featurization_backend
        self.featurization_batch_size = featurization_batch_size

        self.task_train_indices = None
        self.task_val_indices = None
        self.task_test_indices = None

        self.single_task_datasets = None
        self.train_singletask_datasets = None
        self.val_singletask_datasets = None
        self.test_singletask_datasets = None

        self.train_ds = None
        self.val_ds = None
        self.test_ds = None

        self.cache_data_path = cache_data_path

        if featurization is None:
            featurization = {}

        # Whether to transform the smiles into a pyg `Data` graph or a dictionary compatible with pyg
        if prepare_dict_or_graph == "pyg:dict":
            self.smiles_transformer = partial(mol_to_graph_dict, **featurization)
        elif prepare_dict_or_graph == "pyg:graph":
            self.smiles_transformer = partial(mol_to_pyggraph, **featurization)
        else:
            raise ValueError(
                f"`prepare_dict_or_graph` should be either 'pyg:dict' or 'pyg:graph', Provided: `{prepare_dict_or_graph}`"
            )

    def prepare_data(self):
        """Called only from a single process in distributed settings. Steps:

        - If each cache is set and exists, reload from cache and return. Otherwise,
        - For each single-task dataset:
            - Load its dataframe from a path (if provided)
            - Subsample the dataframe
            - Extract the smiles, labels from the dataframe
        - In the previous step, we were also able to get the unique smiles, which we use to compute the features
        - For each single-task dataframe and associated data (smiles, labels, etc.):
            - Filter out the data corresponding to molecules which failed featurization.
            - Create a corresponding SingletaskDataset
            - Split the SingletaskDataset according to the task-specific splits for train, val and test
        """

        if self._data_is_prepared:
            logger.info("Data is already prepared. Skipping the preparation")
            return

        # If a path for data caching is provided, try to load from the path.
        # If successful, skip the data preparation.
        cache_data_exists = self.load_data_from_cache()
        if cache_data_exists:
            self._data_is_prepared = True
            return

        """Load all single-task dataframes."""
        task_df = {}
        for task, args in self.task_dataset_processing_params.items():
            logger.info(f"Reading data for task '{task}'")
            if args.df is None:
                # Only load the useful columns, as some datasets can be very large when loading all columns.
                label_cols = self._parse_label_cols(
                    df=None, df_path=args.df_path, label_cols=args.label_cols, smiles_col=args.smiles_col
                )
                usecols = (
                    check_arg_iterator(args.smiles_col, enforce_type=list)
                    + label_cols
                    + check_arg_iterator(args.idx_col, enforce_type=list)
                    + check_arg_iterator(args.weights_col, enforce_type=list)
                )
                label_dtype = {col: np.float32 for col in label_cols}
                task_df[task] = self._read_csv(args.df_path, usecols=usecols, dtype=label_dtype)

            else:
                label_cols = self._parse_label_cols(
                    df=args.df, df_path=None, label_cols=args.label_cols, smiles_col=args.smiles_col
                )
                task_df[task] = args.df
            task_df[task] = task_df[task]
            args.label_cols = label_cols
        logger.info("Done reading datasets")

        """Subsample the data frames and extract the necessary data to create SingleTaskDatasets for each task (smiles, labels, extras)."""
        task_dataset_args = {}
        for task in task_df.keys():
            task_dataset_args[task] = {}

        for task, df in task_df.items():
            # Subsample all the dataframes
            sample_size = self.task_dataset_processing_params[task].sample_size
            df = self._sub_sample_df(df, sample_size)

            logger.info(f"Prepare single-task dataset for task '{task}' with {len(df)} data points.")

            # Extract smiles, labels, extras
            args = self.task_dataset_processing_params[task]
            smiles, labels, sample_idx, extras = self._extract_smiles_labels(
                df,
                smiles_col=args.smiles_col,
                label_cols=args.label_cols,
                idx_col=args.idx_col,
                weights_col=args.weights_col,
                weights_type=args.weights_type,
            )

            # Store the relevant information for each task's dataset
            task_dataset_args[task]["smiles"] = smiles
            task_dataset_args[task]["labels"] = labels
            task_dataset_args[task]["sample_idx"] = sample_idx
            task_dataset_args[task]["extras"] = extras

        """Convert SMILES to features (graphs, fingerprints, etc.) for the unique molecules found."""
        all_smiles = []
        all_tasks = []
        idx_per_task = {}
        total_len = 0
        for task, dataset_args in task_dataset_args.items():
            all_smiles.extend(dataset_args["smiles"])
            num_smiles = len(dataset_args["smiles"])
            idx_per_task[task] = (total_len, total_len + num_smiles)
            total_len += num_smiles
            for count in range(len(dataset_args["smiles"])):
                all_tasks.append(task)
        # Get all unique mol ids
        all_mol_ids = smiles_to_unique_mol_ids(
            all_smiles,
            n_jobs=self.featurization_n_jobs,
            featurization_batch_size=self.featurization_batch_size,
            backend=self.featurization_backend,
        )
        unique_mol_ids, unique_idx, inv = np.unique(all_mol_ids, return_index=True, return_inverse=True)

        smiles_to_featurize = [all_smiles[ii] for ii in unique_idx]

        # Convert SMILES to features
        features, _ = self._featurize_molecules(smiles_to_featurize)

        # Store the features (including Nones, which will be filtered in the next step)
        for task in task_dataset_args.keys():
            task_dataset_args[task]["features"] = []
            task_dataset_args[task]["idx_none"] = []
        # Create a list of features matching up with the original smiles
        all_features = [features[unique_idx] for unique_idx in inv]

        # Add the features to the task-specific data
        for all_idx, task in enumerate(all_tasks):
            task_dataset_args[task]["features"].append(all_features[all_idx])

        """Filter data based on molecules which failed featurization. Create single task datasets as well."""
        self.single_task_datasets = {}
        for task, args in task_dataset_args.items():
            # Find out which molecule failed featurization, and filter them out
            idx_none = []
            for idx, feat in enumerate(args["features"]):
                if did_featurization_fail(feat):
                    idx_none.append(idx)
            this_unique_ids = all_mol_ids[idx_per_task[task][0] : idx_per_task[task][1]]
            df, features, smiles, labels, sample_idx, extras, this_unique_ids = self._filter_none_molecules(
                idx_none,
                task_df[task],
                args["features"],
                args["smiles"],
                args["labels"],
                args["sample_idx"],
                args["extras"],
                this_unique_ids,
            )
            task_dataset_args[task]["smiles"] = smiles
            task_dataset_args[task]["labels"] = labels
            task_dataset_args[task]["features"] = features
            task_dataset_args[task]["sample_idx"] = sample_idx
            task_dataset_args[task]["extras"] = extras

            # We have the necessary components to create single-task datasets.
            self.single_task_datasets[task] = Datasets.SingleTaskDataset(
                features=task_dataset_args[task]["features"],
                labels=task_dataset_args[task]["labels"],
                smiles=task_dataset_args[task]["smiles"],
                unique_ids=this_unique_ids,
                **task_dataset_args[task]["extras"],
            )

        """We split the data up to create train, val and test datasets"""
        self.task_train_indices = {}
        self.task_val_indices = {}
        self.task_test_indices = {}

        for task, df in task_df.items():
            train_indices, val_indices, test_indices = self._get_split_indices(
                len(df),
                split_val=self.task_dataset_processing_params[task].split_val,
                split_test=self.task_dataset_processing_params[task].split_test,
                split_seed=self.task_dataset_processing_params[task].split_seed,
                splits_path=self.task_dataset_processing_params[task].splits_path,
                split_names=self.task_dataset_processing_params[task].split_names,
                sample_idx=task_dataset_args[task]["sample_idx"],
            )
            self.task_train_indices[task] = train_indices
            self.task_val_indices[task] = val_indices
            self.task_test_indices[task] = test_indices

        (
            self.train_singletask_datasets,
            self.val_singletask_datasets,
            self.test_singletask_datasets,
        ) = self.get_subsets_of_datasets(
            self.single_task_datasets, self.task_train_indices, self.task_val_indices, self.task_test_indices
        )

        # When a path is provided but no cache is found, save to cache
        if (self.cache_data_path is not None) and (not cache_data_exists):
            self.save_data_to_cache()

        self._data_is_prepared = True
        # TODO (Gabriela): Implement the ability to save to cache.

    def setup(
        self,
        stage: str = None,
        save_smiles_and_ids: bool = False,
    ):
        """
        Prepare the torch dataset. Called on every GPUs. Setting state here is ok.
        Parameters:
            stage (str): Either 'fit', 'test', or None.
        """

        # Can possibly get rid of setup because a single dataset will have molecules exclusively in train, val or test
        # Produce the label sizes to update the collate function
        labels_size = {}

        if stage == "fit" or stage is None:
            self.train_ds = Datasets.MultitaskDataset(self.train_singletask_datasets, n_jobs=self.featurization_n_jobs, backend=self.featurization_backend, featurization_batch_size=self.featurization_batch_size, progress=self.featurization_progress, about="training set", save_smiles_and_ids=save_smiles_and_ids)  # type: ignore
            self.val_ds = Datasets.MultitaskDataset(self.val_singletask_datasets, n_jobs=self.featurization_n_jobs, backend=self.featurization_backend, featurization_batch_size=self.featurization_batch_size, progress=self.featurization_progress, about="validation set", save_smiles_and_ids=save_smiles_and_ids)  # type: ignore
            logger.info(self.train_ds)
            logger.info(self.val_ds)

            labels_size.update(
                self.train_ds.labels_size
            )  # Make sure that all task label sizes are contained in here. Maybe do the update outside these if statements.
            labels_size.update(self.val_ds.labels_size)

        if stage == "test" or stage is None:
            self.test_ds = Datasets.MultitaskDataset(self.test_singletask_datasets, n_jobs=self.featurization_n_jobs, backend=self.featurization_backend, featurization_batch_size=self.featurization_batch_size, progress=self.featurization_progress, about="test set", save_smiles_and_ids=save_smiles_and_ids)  # type: ignore
            logger.info(self.test_ds)

            labels_size.update(self.test_ds.labels_size)

        default_labels_size_dict = self.collate_fn.keywords.get("labels_size_dict", None)

        if default_labels_size_dict is None:
            self.collate_fn.keywords["labels_size_dict"] = labels_size

    def get_dataloader_kwargs(self, stage: RunningStage, shuffle: bool, **kwargs) -> Dict[str, Any]:
        """
        Get the options for the dataloader depending on the current stage.

        Parameters:
            stage: Whether in Training, Validating, Testing, Sanity-checking, Predicting, or Tuning phase.
            shuffle: set to ``True`` to have the data reshuffled at every epoch.

        Returns:
            Arguments to pass to the `DataLoader` during initialization
        """
        loader_kwargs = super().get_dataloader_kwargs(stage=stage, shuffle=shuffle, **kwargs)

        # Get batch size and IPU options for training set
        # if stage in [RunningStage.TRAINING, RunningStage.TUNING]:
        if stage in [RunningStage.TRAINING]:
            loader_kwargs["ipu_dataloader_options"] = self.ipu_dataloader_training_opts
            loader_kwargs["ipu_options"] = self.ipu_training_opts

        # Get batch size and IPU options for validation / testing sets
        elif stage in [RunningStage.VALIDATING, RunningStage.TESTING, RunningStage.PREDICTING]:
            loader_kwargs["ipu_dataloader_options"] = self.ipu_dataloader_inference_opts
            loader_kwargs["ipu_options"] = self.ipu_inference_opts
        else:
            raise ValueError(f"Wrong value for `stage`. Provided `{stage}`")

        # Remove the IPU options if not available
        if loader_kwargs["ipu_options"] is None:
            loader_kwargs.pop("ipu_options")
            if loader_kwargs["ipu_dataloader_options"] is not None:
                logger.warning(
                    "`ipu_dataloader_options` will be ignored since it is provided without `ipu_options`."
                )
            loader_kwargs.pop("ipu_dataloader_options")
        return loader_kwargs

    def get_dataloader(
        self, dataset: Dataset, shuffle: bool, stage: RunningStage
    ) -> Union[DataLoader, "poptorch.DataLoader"]:
        """
        Get the poptorch dataloader for a given dataset

        Parameters:
            dataset: The dataset from which to load the data
            shuffle: set to ``True`` to have the data reshuffled at every epoch.
            stage: Whether in Training, Validating, Testing, Sanity-checking, Predicting, or Tuning phase.

        Returns:
            The poptorch dataloader to sample from
        """
        kwargs = self.get_dataloader_kwargs(stage=stage, shuffle=shuffle)
        is_ipu = ("ipu_options" in kwargs.keys()) and (kwargs.get("ipu_options") is not None)
        if is_ipu:
            loader = IPUDataModuleModifier._dataloader(self, dataset=dataset, **kwargs)
        else:
            loader = BaseDataModule._dataloader(self, dataset=dataset, **kwargs)

        return loader

    def get_collate_fn(self, collate_fn):
        if collate_fn is None:
            # Some values become `inf` when changing data type. `mask_nan` deals with that
            collate_fn = partial(
                goli_collate_fn,
                mask_nan=0,
                do_not_collate_keys=["smiles", "mol_ids"],
                batch_size_per_pack=self.batch_size_per_pack,
            )
            collate_fn.__name__ = goli_collate_fn.__name__
        return collate_fn

    # Cannot be used as is for the multitask version, because sample_idx does not apply.
    def _featurize_molecules(self, smiles: Iterable[str]) -> Tuple[List, List]:
        """
        Precompute the features (graphs, fingerprints, etc.) from the SMILES.
        Features are computed from `self.smiles_transformer`.
        A warning is issued to mention which molecules failed featurization.

        Note:
            (hadim): in case of very large dataset we could:
            - or cache the data and read from it during `next(iter(dataloader))`
            - or compute the features on-the-fly during `next(iter(dataloader))`
            For now we compute in advance and hold everything in memory.

        Parameters:
            smiles: A list of all the molecular SMILES to featurize
            sample_idx: The indexes corresponding to the sampled SMILES.
                If not provided, computed from `numpy.arange`.

        Returns:
            features: A list of all the featurized molecules
            idx_none: A list of the indexes that failed featurization
        """

        batch_size = BatchingSmilesTransform.parse_batch_size(
            numel=len(smiles),
            desired_batch_size=self.featurization_batch_size,
            n_jobs=self.featurization_n_jobs,
        )

        # Loop all the smiles and compute the features
        features = dm.parallelized_with_batches(
            BatchingSmilesTransform(self.smiles_transformer),
            smiles,
            batch_size=batch_size,
            progress=True,
            n_jobs=self.featurization_n_jobs,
            backend=self.featurization_backend,
            tqdm_kwargs={"desc": f"featurizing_smiles, batch={batch_size}"},
        )

        # Warn about None molecules
        idx_none = [ii for ii, feat in enumerate(features) if did_featurization_fail(feat)]
        if len(idx_none) > 0:
            mols_to_msg = [
                f"idx={idx} - smiles={smiles[idx]} - Error_msg[:-200]=\n{str(features[idx])[:-200]}"
                for idx in idx_none
            ]
            msg = "\n".join(mols_to_msg)
            logger.warning(
                (f"{len(idx_none)} molecules will be removed since they failed featurization:\n" + msg)
            )

        return features, idx_none

    @staticmethod
    def _filter_none_molecules(
        idx_none: Iterable,
        *args: Union[pd.DataFrame, pd.Series, np.ndarray, torch.Tensor, list, tuple, Dict[Any, Iterable]],
    ) -> List[Union[pd.DataFrame, pd.Series, np.ndarray, torch.Tensor, list, tuple, Dict[Any, Iterable]]]:
        """
        Filter the molecules, labels, etc. for the molecules that failed featurization.

        Parameters:
            idx_none: A list of the indexes that failed featurization
            args: Any argument from which to filter the failed SMILES.
                Can be a `list`, `tuple`, `Tensor`, `np.array`, `Dict`, `pd.DataFrame`, `pd.Series`.
                Otherwise, it is not filtered.
                WARNING: If a `pd.DataFrame` or `pd.Series` is passed, it filters by the row indexes,
                NOT by the `DataFrame.index` or `Series.index`! Be careful!

        Returns:
            out: All the `args` with the indexes from `idx_none` removed.
        """
        if len(idx_none) == 0:
            return args
        idx_none = np.asarray(idx_none)

        out = []
        for arg in args:
            if isinstance(arg, pd.DataFrame):
                new = arg.drop(arg.index[idx_none], axis=0)
            elif isinstance(arg, pd.Series):
                new = arg.drop(arg.index[idx_none], axis=0)
            elif isinstance(arg, np.ndarray):
                new = np.delete(arg, idx_none, axis=0)
            elif isinstance(arg, torch.Tensor):
                not_none = torch.ones(arg.shape[0], dtype=bool)
                not_none[idx_none] = False
                new = arg[not_none]
            elif isinstance(arg, (list, tuple)):
                arg = list(arg)
                new = [elem for ii, elem in enumerate(arg) if ii not in idx_none]
            elif isinstance(arg, dict):
                new = {}
                for key, val in arg.items():
                    new[key] = MultitaskFromSmilesDataModule._filter_none_molecules(idx_none, val)  # Careful
            else:
                new = arg
            out.append(new)

        out = tuple(out) if len(out) > 1 else out[0]

        return out

    def _parse_label_cols(
        self,
        df: pd.DataFrame,
        df_path: Optional[Union[str, os.PathLike]],
        label_cols: Union[Type[None], str, List[str]],
        smiles_col: str,
    ) -> List[str]:
        r"""
        Parse the choice of label columns depending on the type of input.
        The input parameters `label_cols` and `smiles_col` are described in
        the `__init__` method.
        Parameters:
            df: The dataframe containing the labels.
            df_path: The path to the dataframe containing the labels.
            label_cols: The columns to use as labels.
            smiles_col: The column to use as SMILES
        Returns:
            the parsed label columns
        """
        if df is None:
            # Only load the useful columns, as some dataset can be very large
            # when loading all columns
            data_frame = self._read_csv(df_path, nrows=0)
        else:
            data_frame = df
        cols = list(data_frame.columns)

        # A star `*` at the beginning or end of the string specifies to look for all
        # columns that starts/end with a specific string
        if isinstance(label_cols, str):
            if label_cols[0] == "*":
                label_cols = [col for col in cols if str(col).endswith(label_cols[1:])]
            elif label_cols[-1] == "*":
                label_cols = [col for col in cols if str(col).startswith(label_cols[:-1])]
            else:
                label_cols = [label_cols]

        elif label_cols is None:
            label_cols = [col for col in cols if col != smiles_col]

        return check_arg_iterator(label_cols, enforce_type=list)

    @property
    def is_prepared(self):
        if not hasattr(self, "dataset"):
            return False
        return getattr(self, "dataset") is not None

    @property
    def is_setup(self):
        if not (hasattr(self, "train_ds") or hasattr(self, "test_ds")):
            return False
        return (getattr(self, "train_ds") is not None) or (getattr(self, "test_ds") is not None)

    @property
    def num_node_feats(self):
        """Return the number of node features in the first graph"""
        graph = self.get_first_graph()
        num_feats = graph.feat.shape[1]
        return num_feats

    @property
    def in_dims(self):
        """
        Return all input dimensions for the set of graphs.
        Including node/edge features, and
        raw positional encoding dimensions such eigval, eigvec, rwse and more
        """

        graph = self.get_first_graph()
        if isinstance(graph, (GraphDict)):
            graph = graph.ndata

        # get list of all keys corresponding to positional encoding
        pe_dim_dict = {}
        g_keys = graph.keys

        # ignore the normal keys for node feat and edge feat etc.
        for key in g_keys:
            prop = graph.get(key, None)
            if hasattr(prop, "shape"):
                pe_dim_dict[key] = prop.shape[-1]
        return pe_dim_dict

    @property
    def num_edge_feats(self):
        """Return the number of edge features in the first graph"""

        graph = self.get_first_graph()
        empty = torch.Tensor([])
        num_feats = graph.get("edge_feat", empty).shape[-1]

        return num_feats

    def get_first_graph(self):
        """
        Low memory footprint method to get the first datapoint graph.
        The first 10 rows of the data are read in case the first one has a featurization
        error. If all 20 first element, then `None` is returned, otherwise the first
        graph to not fail is returned.
        """
        keys = list(self.task_dataset_processing_params.keys())
        task = keys[0]
        args = self.task_dataset_processing_params[task]
        if args.df is None:
            df = self._read_csv(args.df_path, nrows=20)
        else:
            df = args.df.iloc[0:20, :]

        label_cols = self._parse_label_cols(
            df, df_path=None, label_cols=args.label_cols, smiles_col=args.smiles_col
        )

        smiles, labels, sample_idx, extras = self._extract_smiles_labels(
            df,
            smiles_col=args.smiles_col,
            label_cols=label_cols,
            idx_col=args.idx_col,
            weights_col=args.weights_col,
            weights_type=args.weights_type,
        )

        graph = None
        for s in smiles:
            graph = self.smiles_transformer(s, mask_nan=0.0)
            num_nodes = graph.num_nodes
            num_edges = graph.num_edges
            if (graph is not None) and (num_edges > 0) and (num_nodes > 0):
                break
        return graph

    ########################## Private methods ######################################
    def _save_to_cache(self):
        raise NotImplementedError()

    def _load_from_cache(self):
        raise NotImplementedError()

    def _extract_smiles_labels(
        self,
        df: pd.DataFrame,
        smiles_col: str = None,
        label_cols: List[str] = [],
        idx_col: str = None,
        weights_col: str = None,
        weights_type: str = None,
    ) -> Tuple[
        np.ndarray, np.ndarray, Union[Type[None], np.ndarray], Dict[str, Union[Type[None], np.ndarray]]
    ]:
        """
        For a given dataframe extract the SMILES and labels columns. Smiles is returned as a list
        of string while labels are returned as a 2D numpy array.

        Parameters:
            df: Pandas dataframe
            smiles_col: Name of the column containing the SMILES
            label_cols: List of column names containing the labels
            idx_col: Name of the column containing the index
            weights_col: Name of the column containing the weights
            weights_type: Type of weights to use.
        Returns:
            smiles, labels, sample_idx, extras
        """

        if smiles_col is None:  # Should we specify which dataset has caused the potential issue?
            smiles_col_all = [col for col in df.columns if "smile" in str(col).lower()]
            if len(smiles_col_all) == 0:
                raise ValueError(f"No SMILES column found in dataframe. Columns are {df.columns}")
            elif len(smiles_col_all) > 1:
                raise ValueError(
                    f"Multiple SMILES column found in dataframe. SMILES Columns are {smiles_col_all}"
                )

            smiles_col = smiles_col_all[0]

        if label_cols is None:
            label_cols = df.columns.drop(smiles_col)

        label_cols = check_arg_iterator(label_cols, enforce_type=list)
        smiles = df[smiles_col].values
        if len(label_cols) > 0:
            labels = [pd.to_numeric(df[col], errors="coerce") for col in label_cols]
            labels = np.stack(labels, axis=1)
        else:
            labels = np.zeros([len(smiles), 0])

        indices = None  # What are indices for?
        if idx_col is not None:
            indices = df[idx_col].values

        sample_idx = df.index.values

        # Extract the weights
        weights = None
        if weights_col is not None:
            weights = df[weights_col].values
        elif weights_type is not None:
            if not np.all((labels == 0) | (labels == 1)):
                raise ValueError("Labels must be binary for `weights_type`")

            if weights_type == "sample_label_balanced":
                ratio_pos_neg = np.sum(labels, axis=0, keepdims=1) / labels.shape[0]
                weights = np.zeros(labels.shape)
                weights[labels == 0] = ratio_pos_neg
                weights[labels == 1] = ratio_pos_neg**-1

            elif weights_type == "sample_balanced":
                ratio_pos_neg = np.sum(labels, axis=0, keepdims=1) / labels.shape[0]
                weights = np.zeros(labels.shape)
                weights[labels == 0] = ratio_pos_neg
                weights[labels == 1] = ratio_pos_neg**-1
                weights = np.prod(weights, axis=1)

            else:
                raise ValueError(f"Undefined `weights_type` {weights_type}")

            weights /= np.max(weights)  # Put the max weight to 1

        extras = {"indices": indices, "weights": weights}
        return smiles, labels, sample_idx, extras

    def _get_split_indices(
        self,
        dataset_size: int,
        split_val: float,
        split_test: float,
        sample_idx: Optional[Iterable[int]] = None,
        split_seed: int = None,
        splits_path: Union[str, os.PathLike] = None,
        split_names: Optional[List[str]] = ["train", "val", "test"],
    ):
        r"""
        Compute indices of random splits.
        Parameters:
            dataset_size: Size of the dataset
            split_val: Fraction of the dataset to use for validation
            split_test: Fraction of the dataset to use for testing
            sample_idx: Indices of the samples to use for splitting
            split_seed: Seed for the random splitting
            splits_path: Path to a file containing the splits
        Returns:
            train_indices, val_indices, test_indices
        """

        if sample_idx is None:
            sample_idx = np.arange(dataset_size)

        if splits_path is None:
            # Random splitting
            if split_test + split_val > 0:
                train_indices, val_test_indices = train_test_split(
                    sample_idx,
                    test_size=split_val + split_test,
                    random_state=split_seed,
                )
                sub_split_test = split_test / (split_test + split_val)
            else:
                train_indices = sample_idx
                val_test_indices = np.array([])
                sub_split_test = 0

            if split_test > 0:
                val_indices, test_indices = train_test_split(
                    val_test_indices,
                    test_size=sub_split_test,
                    random_state=split_seed,
                )
            else:
                val_indices = val_test_indices
                test_indices = np.array([])

        else:
            # Split from an indices file
            name, ext = os.path.splitext(splits_path)
            _, ext2 = os.path.splitext(name)
            if ext2 != "":
                ext = f"{ext2}{ext}"
            if ext == ".pt":
                splits = torch.load(splits_path)
            elif (".csv" in ext) or (".tsv" in ext):
                with fsspec.open(str(splits_path)) as f:
                    splits = self._read_csv(splits_path)
                splits = splits.dropna()
            else:
                raise ValueError(f"file extension {ext} not recognised, please use .pt or .csv.")
            train, val, test = split_names
            train_indices = splits[train].astype("int").tolist()
            val_indices = splits[val].astype("int").tolist()
            test_indices = splits[test].astype("int").tolist()

        # Filter train, val and test indices
        _, train_idx, _ = np.intersect1d(sample_idx, train_indices, return_indices=True)
        train_indices = train_idx.tolist()
        _, valid_idx, _ = np.intersect1d(sample_idx, val_indices, return_indices=True)
        val_indices = valid_idx.tolist()
        _, test_idx, _ = np.intersect1d(sample_idx, test_indices, return_indices=True)
        test_indices = test_idx.tolist()

        return train_indices, val_indices, test_indices

    def _sub_sample_df(self, df: pd.DataFrame, sample_size: Union[int, float, None]) -> pd.DataFrame:
        r"""
        subsample from a pandas dataframe
        Parameters:
            df: pandas dataframe to subsample
            sample_size: number of samples to subsample
        Returns:
            subsampled pandas dataframe
        """
        # Sub-sample the dataframe
        if isinstance(sample_size, int):
            n = min(sample_size, df.shape[0])
            df = df.sample(n=n)
        elif isinstance(sample_size, float):
            df = df.sample(f=sample_size)
        elif sample_size is None:
            pass
        else:
            raise ValueError(
                f"Wrong value for `sample_size`: {sample_size}"
            )  # Maybe specify which task it was for?

        return df

    def get_data_hash(self):
        """
        Get a hash specific to a dataset and smiles_transformer.
        Useful to cache the pre-processed data.
        """
        hash_dict = {
            "smiles_transformer": self.smiles_transformer,
            "task_specific_args": self.task_specific_args,
        }
        data_hash = get_md5_hash(hash_dict)
        return data_hash

    def get_data_cache_fullname(self, compress: bool = False) -> str:
        """
        Create a hash for the dataset, and use it to generate a file name

        Parameters:
            compress: Whether to compress the data
        Returns:
            full path to the data cache file
        """
        if self.cache_data_path is None:
            return
        data_hash = self.get_data_hash()
        ext = ".datacache"
        if compress:
            ext += ".gz"
        data_cache_fullname = fs.join(self.cache_data_path, data_hash + ext)
        return data_cache_fullname

    def save_data_to_cache(self, verbose: bool = True, compress: bool = False) -> None:
        """
        Save the datasets from cache. First create a hash for the dataset, use it to
        generate a file name. Then save to the path given by `self.cache_data_path`.

        Parameters:
            verbose: Whether to print the progress
            compress: Whether to compress the data

        """
        full_cache_data_path = self.get_data_cache_fullname(compress=compress)
        if full_cache_data_path is None:
            logger.info("No cache data path specified. Skipping saving the data to cache.")
            return

        save_params = {
            "single_task_datasets": self.single_task_datasets,
            "task_train_indices": self.task_train_indices,
            "task_val_indices": self.task_val_indices,
            "task_test_indices": self.task_test_indices,
        }

        fs.mkdir(self.cache_data_path)
        with fsspec.open(full_cache_data_path, mode="wb", compression="infer") as file:
            if verbose:
                logger.info(f"Saving the data to cache at path:\n`{full_cache_data_path}`")
            now = time.time()
            torch.save(save_params, file)
            elapsed = round(time.time() - now)
            if verbose:
                logger.info(
                    f"Successfully saved the data to cache in {elapsed}s at path: `{full_cache_data_path}`"
                )

    def load_data_from_cache(self, verbose: bool = True, compress: bool = False) -> bool:
        """
        Load the datasets from cache. First create a hash for the dataset, and verify if that
        hash is available at the path given by `self.cache_data_path`.

        Parameters:
            verbose: Whether to print the progress
            compress: Whether to compress the data

        Returns:
            cache_data_exists: Whether the cache exists (if the hash matches) and the loading succeeded
        """
        full_cache_data_path = self.get_data_cache_fullname(compress=compress)

        if full_cache_data_path is None:
            logger.info("No cache data path specified. Skipping loading the data from cache.")
            return False

        cache_data_exists = fs.exists(full_cache_data_path)

        if cache_data_exists:
            try:
                logger.info(f"Loading the data from cache at path `{full_cache_data_path}`")
                now = time.time()
                with fsspec.open(full_cache_data_path, mode="rb", compression="infer") as file:
                    load_params = torch.load(file)
                    self.__dict__.update(load_params)
                    (
                        self.train_singletask_datasets,
                        self.val_singletask_datasets,
                        self.test_singletask_datasets,
                    ) = self.get_subsets_of_datasets(
                        self.single_task_datasets,
                        self.task_train_indices,
                        self.task_val_indices,
                        self.task_test_indices,
                    )
                elapsed = round(time.time() - now)
                logger.info(
                    f"Successfully loaded the data from cache in {elapsed}s at path: `{full_cache_data_path}`"
                )
                return True
            except Exception as e:
                if verbose:
                    logger.warning(
                        f"Data cache failed to load path: `{full_cache_data_path}`.\nThe data will be prepared and cache will be created for future runs."
                    )
                    logger.warning(e.__str__())
                return False
        else:
            if verbose:
                logger.info(
                    f"Data cache not found at path: `{full_cache_data_path}`.\nThe data will be prepared and cache will be created for future runs."
                )
            return False

    def get_subsets_of_datasets(
        self,
        single_task_datasets: Dict[str, Datasets.SingleTaskDataset],
        task_train_indices: Dict[str, Iterable],
        task_val_indices: Dict[str, Iterable],
        task_test_indices: Dict[str, Iterable],
    ) -> Tuple[Subset, Subset, Subset]:
        """
        From a dictionary of datasets and their associated indices, subset the train/val/test sets

        Parameters:
            single_task_datasets: Dictionary of datasets
            task_train_indices: Dictionary of train indices
            task_val_indices: Dictionary of val indices
            task_test_indices: Dictionary of test indices
        Returns:
            train_singletask_datasets: Dictionary of train subsets
            val_singletask_datasets: Dictionary of val subsets
            test_singletask_datasets: Dictionary of test subsets
        """
        train_singletask_datasets = {}
        val_singletask_datasets = {}
        test_singletask_datasets = {}
        for task in task_train_indices.keys():
            train_singletask_datasets[task] = Subset(single_task_datasets[task], task_train_indices[task])
            val_singletask_datasets[task] = Subset(single_task_datasets[task], task_val_indices[task])
            test_singletask_datasets[task] = Subset(single_task_datasets[task], task_test_indices[task])
        return train_singletask_datasets, val_singletask_datasets, test_singletask_datasets

    def __len__(self) -> int:
        r"""
        Returns the number of elements of the current DataModule, which is the combined size of all single-task datasets given.
        Returns:
            num_elements: Number of elements in the current DataModule
        """
        num_elements = 0
        for task, args in self.task_dataset_processing_params.items():
            if args.df is None:
                df = self._read_csv(args.df_path, usecols=[args.smiles_col])
                num_elements += len(df)
            else:
                num_elements += len(args.df)
        return num_elements

    def to_dict(self) -> Dict[str, Any]:
        """
        Returns a dictionary representation of the current DataModule
        Returns:
            obj_repr: Dictionary representation of the current DataModule
        """
        # TODO: Change to make more multi-task friendly
        obj_repr = {}
        obj_repr["name"] = self.__class__.__name__
        obj_repr["len"] = len(self)
        obj_repr["train_size"] = len(self.train_indices) if self.train_indices is not None else None
        obj_repr["val_size"] = len(self.val_indices) if self.val_indices is not None else None
        obj_repr["test_size"] = len(self.test_indices) if self.test_indices is not None else None
        obj_repr["batch_size_training"] = self.batch_size_training
        obj_repr["batch_size_inference"] = self.batch_size_inference
        obj_repr["batch_size_per_pack"] = self.batch_size_per_pack
        obj_repr["num_node_feats"] = self.num_node_feats
        obj_repr["num_node_feats_with_positional_encoding"] = self.num_node_feats_with_positional_encoding
        obj_repr["num_edge_feats"] = self.num_edge_feats
        obj_repr["num_tasks"] = len(self.task_dataset_processing_params)
        obj_repr["num_labels"] = len(self.label_cols)
        obj_repr["collate_fn"] = self.collate_fn.__name__
        obj_repr["featurization"] = self.featurization
        return obj_repr

    def __repr__(self) -> str:
        r"""
        Controls how the class is printed

        Returns:

        """
        return omegaconf.OmegaConf.to_yaml(self.to_dict())


class GraphOGBDataModule(MultitaskFromSmilesDataModule):
    def __init__(
        self,
        task_specific_args: Dict[str, Dict[str, Any]],  # TODO: Replace this with DatasetParams
        cache_data_path: Optional[Union[str, os.PathLike]] = None,
        featurization: Optional[Union[Dict[str, Any], omegaconf.DictConfig]] = None,
        batch_size_training: int = 16,
        batch_size_inference: int = 16,
        batch_size_per_pack: Optional[int] = None,
        num_workers: int = 0,
        pin_memory: bool = True,
        persistent_workers: bool = False,
        featurization_n_jobs: int = -1,
        featurization_progress: bool = False,
        featurization_backend: str = "loky",
        collate_fn: Optional[Callable] = None,
        prepare_dict_or_graph: str = "pyg:graph",
        **kwargs,
    ):
        r"""
        Load an OGB (Open-graph-benchmark) GraphProp dataset.

        Parameters:
            task_specific_args: Arguments related to each task, with the task-name being the key,
              and the specific arguments being the values. The arguments must be a
              Dict containing the following keys:

              - "dataset_name": Name of the OGB dataset to load. Examples of possible datasets are
                "ogbg-molhiv", "ogbg-molpcba", "ogbg-moltox21", "ogbg-molfreesolv".
              - "sample_size": The number of molecules to sample from the dataset. Default=None,
                meaning that all molecules will be considered.
            cache_data_path: path where to save or reload the cached data. The path can be
                remote (S3, GS, etc).
            featurization: args to apply to the SMILES to Graph featurizer.
            batch_size_training: batch size for training and val dataset.
            batch_size_inference: batch size for test dataset.
            num_workers: Number of workers for the dataloader. Use -1 to use all available
                cores.
            pin_memory: Whether to pin on paginated CPU memory for the dataloader.
            featurization_n_jobs: Number of cores to use for the featurization.
            featurization_progress: whether to show a progress bar during featurization.
            featurization_backend: The backend to use for the molecular featurization.

                - "multiprocessing": Found to cause less memory issues.
                - "loky": joblib's Default. Found to cause memory leaks.
                - "threading": Found to be slow.

            collate_fn: A custom torch collate function. Default is to `goli.data.goli_collate_fn`
            sample_size:

                - `int`: The maximum number of elements to take from the dataset.
                - `float`: Value between 0 and 1 representing the fraction of the dataset to consider
                - `None`: all elements are considered.
        """

        new_task_specific_args = {}
        self.metadata = {}
        for task_name, task_args in task_specific_args.items():
            # Get OGB metadata
            this_metadata = self._get_dataset_metadata(task_args["dataset_name"])
            # Get dataset
            df, idx_col, smiles_col, label_cols, splits_path = self._load_dataset(
                this_metadata, sample_size=task_args.get("sample_size", None)
            )
            new_task_specific_args[task_name] = {
                "df": df,
                "idx_col": idx_col,
                "smiles_col": smiles_col,
                "label_cols": label_cols,
                "splits_path": splits_path,
            }
            self.metadata[task_name] = this_metadata

        # Config for datamodule
        dm_args = {}
        dm_args["task_specific_args"] = new_task_specific_args
        dm_args["cache_data_path"] = cache_data_path
        dm_args["featurization"] = featurization
        dm_args["batch_size_training"] = batch_size_training
        dm_args["batch_size_inference"] = batch_size_inference
        dm_args["batch_size_per_pack"] = batch_size_per_pack
        dm_args["num_workers"] = num_workers
        dm_args["pin_memory"] = pin_memory
        dm_args["featurization_n_jobs"] = featurization_n_jobs
        dm_args["featurization_progress"] = featurization_progress
        dm_args["featurization_backend"] = featurization_backend
        dm_args["persistent_workers"] = persistent_workers
        dm_args["collate_fn"] = collate_fn
        dm_args["prepare_dict_or_graph"] = prepare_dict_or_graph

        super().__init__(**dm_args, **kwargs)

    def to_dict(self) -> Dict[str, Any]:
        r"""
        geenrate a dictionary representation of the class
        Returns:
            dict: dictionary representation of the class
        """
        # TODO: Change to make more multi-task friendly
        obj_repr = {}
        obj_repr["dataset_name"] = self.dataset_name
        obj_repr.update(super().to_dict())
        return obj_repr

    # Private methods

    def _load_dataset(
        self,
        metadata: dict,
        sample_size: Optional[int] = None,
    ) -> Tuple[pd.DataFrame, str, str, List[str], str]:
        """
        Download, extract and load an OGB dataset.
        Parameters:
            metadata: Metadata for the dataset to load.
            sample_size: The number of molecules to sample from the dataset. Default=None,
                meaning that all molecules will be considered.
        Returns:
            df: Pandas dataframe containing the dataset.
            idx_col: Name of the column containing the molecule index.
            smiles_col: Name of the column containing the SMILES.
            label_cols: List of column names containing the labels.
            splits_path: Path to the file containing the train/val/test splits.
        """

        base_dir = fs.get_cache_dir("ogb")
        dataset_dir = base_dir / metadata["download_name"]

        if not dataset_dir.exists():
            # Create cache filepath for zip file and associated folder
            dataset_path = base_dir / f"{metadata['download_name']}.zip"

            # Download it
            if not dataset_path.exists():
                logger.info(f"Downloading {metadata['url']} to {dataset_path}")
                fs.copy(metadata["url"], dataset_path, progress=True)

            # Extract
            zf = zipfile.ZipFile(dataset_path)
            zf.extractall(base_dir)

        # Load CSV file
        if metadata["download_name"].startswith("pcqm4m"):
            df_path = dataset_dir / "raw" / "data.csv.gz"
        else:
            df_path = dataset_dir / "mapping" / "mol.csv.gz"
        logger.info(f"Loading {df_path} in memory.")
        df = pd.read_csv(df_path)

        # Subsample the dataset
        df = self._sub_sample_df(df, sample_size)

        # Load split from the OGB dataset and save them in a single CSV file
        if metadata["download_name"].startswith("pcqm4m"):
            split_name = metadata["split"]
            split_dict = torch.load(dataset_dir / "split_dict.pt")
            train_split = pd.DataFrame(split_dict["train"])
            val_split = pd.DataFrame(split_dict["valid"])
            if "test" in split_dict.keys():
                test_split = pd.DataFrame(split_dict["test"])
            else:
                test_split = pd.DataFrame(split_dict["test-dev"])

            splits = pd.concat([train_split, val_split, test_split], axis=1)  # type: ignore
            splits.columns = ["train", "val", "test"]

            splits_path = dataset_dir / "split"
            if not splits_path.exists():
                os.makedirs(splits_path)
                splits_path = dataset_dir / f"{split_name}.csv.gz"
            else:
                splits_path = splits_path / f"{split_name}.csv.gz"
        else:
            split_name = metadata["split"]
            train_split = pd.read_csv(dataset_dir / "split" / split_name / "train.csv.gz", header=None)  # type: ignore
            val_split = pd.read_csv(dataset_dir / "split" / split_name / "valid.csv.gz", header=None)  # type: ignore
            test_split = pd.read_csv(dataset_dir / "split" / split_name / "test.csv.gz", header=None)  # type: ignore

            splits = pd.concat([train_split, val_split, test_split], axis=1)  # type: ignore
            splits.columns = ["train", "val", "test"]

            splits_path = dataset_dir / "split" / f"{split_name}.csv.gz"

        logger.info(f"Saving splits to {splits_path}")
        splits.to_csv(splits_path, index=None)

        # Get column names: OGB columns are predictable
        if metadata["download_name"].startswith("pcqm4m"):
            idx_col = df.columns[0]
            smiles_col = df.columns[-2]
            label_cols = df.columns[-1:].to_list()
        else:
            idx_col = df.columns[-1]
            smiles_col = df.columns[-2]
            label_cols = df.columns[:-2].to_list()

        return df, idx_col, smiles_col, label_cols, splits_path

    def _get_dataset_metadata(self, dataset_name: str) -> Dict[str, Any]:
        ogb_metadata = self._get_ogb_metadata()
        if dataset_name not in ogb_metadata.index:
            raise ValueError(f"'{dataset_name}' is not a valid dataset name.")

        return ogb_metadata.loc[dataset_name].to_dict()

    def _get_ogb_metadata(self):
        """
        Get the metadata of OGB GraphProp datasets.
        """

        with importlib.resources.open_text("ogb.graphproppred", "master.csv") as f:
            ogb_metadata = pd.read_csv(f)
        ogb_metadata = ogb_metadata.set_index(ogb_metadata.columns[0])
        ogb_metadata = ogb_metadata.T

        # Add metadata related to PCQM4M
        ogb_metadata = pd.concat([ogb_metadata, pd.DataFrame(PCQM4M_meta, index=["ogbg-lsc-pcqm4m"])])
        ogb_metadata = pd.concat([ogb_metadata, pd.DataFrame(PCQM4Mv2_meta, index=["ogbg-lsc-pcqm4mv2"])])

        # Only keep datasets of type 'mol'
        ogb_metadata = ogb_metadata[ogb_metadata["data type"] == "mol"]

        return ogb_metadata


class FakeDataModule(MultitaskFromSmilesDataModule):
    """
    A fake datamodule that generates artificial data by mimicking the true data coming
    from the provided dataset.
    It is useful to test the speed and performance of the model on a dataset without
    having to featurize it and wait for the workers to load it.
    """

<<<<<<< HEAD
def get_num_nodes_per_graph(graphs):
    r"""
    number of nodes per graph
    """
    if isinstance(graphs, Batch):
        _, counts = torch.unique(graphs.batch, return_counts=True)
        counts = counts.tolist()
    else:
        counts = [get_num_nodes(graph) for graph in graphs]
    return counts

def get_num_edges(
    graph: Union[dgl.DGLGraph, GraphDict, Data, Batch],
) -> int:
    """
    Utility function to get the number of edges in a graph
    Parameters:
        graph: a DGLGraph, GraphDict, Data or Batch object
    Returns:
        num_edges: the number of edges in the graph
    """
    if isinstance(graph, (dgl.DGLGraph, GraphDict)):
        return graph.num_edges()
    elif isinstance(graph, (Data, Batch)):
        return graph.num_edges

def get_num_edges_per_graph(graphs):
    r"""
    number of edges per graph
    """
    if isinstance(graphs, Batch):
        _, counts = torch.unique(graphs.batch, return_counts=True)
        counts = counts.tolist()
    else:
        counts = [get_num_edges(graph) for graph in graphs]
    return counts
=======
    def __init__(
        self,
        task_specific_args: Dict[str, Dict[str, Any]],  # TODO: Replace this with DatasetParams
        cache_data_path: Optional[Union[str, os.PathLike]] = None,
        featurization: Optional[Union[Dict[str, Any], omegaconf.DictConfig]] = None,
        batch_size_training: int = 16,
        batch_size_inference: int = 16,
        num_workers: int = 0,
        pin_memory: bool = True,
        persistent_workers: bool = False,
        collate_fn: Optional[Callable] = None,
        prepare_dict_or_graph: str = "pyg:graph",
        num_mols_to_generate: int = 1000000,
        indexing_single_elem: bool = True,
        **kwargs,
    ):
        super().__init__(
            task_specific_args=task_specific_args,
            cache_data_path=cache_data_path,
            featurization=featurization,
            batch_size_training=batch_size_training,
            batch_size_inference=batch_size_inference,
            num_workers=num_workers,
            pin_memory=pin_memory,
            persistent_workers=persistent_workers,
            collate_fn=collate_fn,
            prepare_dict_or_graph=prepare_dict_or_graph,
            **kwargs,
        )
        self.num_mols_to_generate = num_mols_to_generate
        self.indexing_single_elem = indexing_single_elem

    def generate_data(self, label_cols: List[str], smiles_col: str):
        """
        Parameters:
            labels_cols
            smiles_col
        Returns:
            pd.DataFrame
        """
        num_generated_mols = int(1)
        # Create a dummy generated dataset - singel smiles string, duplicated N times
        example_molecules = dict(
            smiles="C1N2C3C4C5OC13C2C45",
            cxsmiles="[H]C1C2=C(NC(=O)[C@@]1([H])C1=C([H])C([H])=C(C([H])([H])[H])C([H])=C1[H])C([H])=C([H])N=C2[H] |(6.4528,-1.5789,-1.2859;5.789,-0.835,-0.8455;4.8499,-0.2104,-1.5946;3.9134,0.7241,-0.934;3.9796,1.1019,0.3172;5.0405,0.6404,1.1008;5.2985,1.1457,2.1772;5.9121,-0.5519,0.613;6.9467,-0.2303,0.8014;5.677,-1.7955,1.4745;4.7751,-2.7953,1.0929;4.2336,-2.7113,0.154;4.5521,-3.9001,1.914;3.8445,-4.6636,1.5979;5.215,-4.0391,3.1392;4.9919,-5.2514,4.0126;5.1819,-5.0262,5.0671;5.6619,-6.0746,3.7296;3.966,-5.6247,3.925;6.1051,-3.0257,3.52;6.6247,-3.101,4.4725;6.3372,-1.9217,2.7029;7.0168,-1.1395,3.0281;2.8586,1.2252,-1.7853;2.1303,1.9004,-1.3493;2.8118,0.8707,-3.0956;2.0282,1.2549,-3.7434;3.716,0.0207,-3.7371;4.6658,-0.476,-3.0127;5.3755,-1.1468,-3.5021)|",
        )
        example_df_entry = {smiles_col: example_molecules[smiles_col]}
        for label in label_cols:
            example_df_entry[label] = np.random.random()
        df = pd.DataFrame([example_df_entry])
        logger.info(f"Generating fake dataset on host... \n Generating {num_generated_mols} rows in the df.")
        df = pd.concat([df] * num_generated_mols, ignore_index=True)
        return df

    def prepare_data(self):
        """Called only from a single process in distributed settings. Steps:

        - If each cache is set and exists, reload from cache and return. Otherwise,
        - For each single-task dataset:
            - Load its dataframe from a path (if provided)
            - Subsample the dataframe
            - Extract the smiles, labels from the dataframe
        - In the previous step, we were also able to get the unique smiles, which we use to compute the features
        - For each single-task dataframe and associated data (smiles, labels, etc.):
            - Filter out the data corresponding to molecules which failed featurization.
            - Create a corresponding SingletaskDataset
            - Split the SingletaskDataset according to the task-specific splits for train, val and test
        """

        """Load all single-task dataframes."""
        if self.num_mols_to_generate is None:
            num_mols = 0

        task_df = {}
        for task, args in self.task_dataset_processing_params.items():
            logger.info(f"Reading data for task '{task}'")
            if args.df is None:
                # import ipdb; ipdb.set_trace()
                # Only load the useful columns, as some datasets can be very large when loading all columns.
                label_cols = self._parse_label_cols(
                    df=None, df_path=args.df_path, label_cols=args.label_cols, smiles_col=args.smiles_col
                )
                task_df[task] = self.generate_data(label_cols=args.label_cols, smiles_col=args.smiles_col)
                if self.num_mols_to_generate is None:
                    num_mols = max(num_mols, len(task_df[task]))
            task_df[task] = task_df[task].iloc[0:1]

            args.label_cols = label_cols
        if self.num_mols_to_generate is None:
            self.num_mols_to_generate = num_mols
        logger.info("Done reading datasets")

        """Subsample the data frames and extract the necessary data to create SingleTaskDatasets for each task (smiles, labels, extras)."""
        task_dataset_args = {}
        for task in task_df.keys():
            task_dataset_args[task] = {}

        for task, df in task_df.items():
            logger.info(f"Prepare single-task dataset for task '{task}' with {len(df)} data points.")
            # Extract smiles, labels, extras
            args = self.task_dataset_processing_params[task]
            smiles, labels, sample_idx, extras = self._extract_smiles_labels(
                df,
                smiles_col=args.smiles_col,
                label_cols=args.label_cols,
                idx_col=args.idx_col,
                weights_col=args.weights_col,
                weights_type=args.weights_type,
            )

            # Store the relevant information for each task's dataset
            task_dataset_args[task]["smiles"] = smiles
            task_dataset_args[task]["labels"] = labels
            task_dataset_args[task]["sample_idx"] = sample_idx
            task_dataset_args[task]["extras"] = extras

        """Convert SMILES to features (graphs, fingerprints, etc.) for the unique molecules found."""
        all_smiles = []
        idx_per_task = {}
        total_len = 0
        for task, dataset_args in task_dataset_args.items():
            all_smiles.extend(dataset_args["smiles"])
            num_smiles = len(dataset_args["smiles"])
            idx_per_task[task] = (total_len, total_len + num_smiles)
            total_len += num_smiles
        # Get all unique mol ids
        all_mol_ids = smiles_to_unique_mol_ids(
            all_smiles,
            n_jobs=self.featurization_n_jobs,
            featurization_batch_size=self.featurization_batch_size,
            backend=self.featurization_backend,
        )
        # Convert SMILES to features
        features, _ = self._featurize_molecules(all_smiles)
        task_dataset_args[task]["features"] = features
        """Filter data based on molecules which failed featurization. Create single task datasets as well."""
        self.single_task_datasets = {}
        for task, args in task_dataset_args.items():
            self.single_task_datasets[task] = Datasets.SingleTaskDataset(
                features=task_dataset_args[task]["features"],
                labels=task_dataset_args[task]["labels"],
                smiles=task_dataset_args[task]["smiles"],
                unique_ids=all_mol_ids[idx_per_task[task][0] : idx_per_task[task][1]],
                **task_dataset_args[task]["extras"],
            )

        """We split the data up to create train, val and test datasets"""
        self.train_singletask_datasets = {}
        self.val_singletask_datasets = {}
        self.test_singletask_datasets = {}
        for task, df in task_df.items():
            self.train_singletask_datasets[task] = Subset(self.single_task_datasets[task], [0])
            self.val_singletask_datasets[task] = Subset(self.single_task_datasets[task], [0])
            self.test_singletask_datasets[task] = Subset(self.single_task_datasets[task], [0])

    def setup(self, stage=None):
        # TODO
        """
        Prepare the torch dataset. Called on every GPUs. Setting state here is ok.
        Parameters:
            stage (str): Either 'fit', 'test', or None.
        """
        labels_size = {}

        if stage == "fit" or stage is None:
            self.train_ds = Datasets.FakeDataset(self.train_singletask_datasets, num_mols=self.num_mols_to_generate, indexing_same_elem=self.indexing_single_elem)  # type: ignore
            self.val_ds = Datasets.FakeDataset(self.val_singletask_datasets, num_mols=self.num_mols_to_generate, indexing_same_elem=self.indexing_single_elem)  # type: ignore
            print(self.train_ds)
            print(self.val_ds)

            labels_size.update(
                self.train_ds.labels_size
            )  # Make sure that all task label sizes are contained in here. Maybe do the update outside these if statements.
            labels_size.update(self.val_ds.labels_size)

        if stage == "test" or stage is None:
            self.test_ds = Datasets.FakeDataset(self.test_singletask_datasets, num_mols=self.num_mols_to_generate, indexing_same_elem=self.indexing_single_elem)  # type: ignore
            print(self.test_ds)
            labels_size.update(self.test_ds.labels_size)

        default_labels_size_dict = self.collate_fn.keywords.get("labels_size_dict", None)

        if default_labels_size_dict is None:
            self.collate_fn.keywords["labels_size_dict"] = labels_size

    def get_first_graph(self):
        """
        Low memory footprint method to get the first datapoint DGL graph.
        The first 10 rows of the data are read in case the first one has a featurization
        error. If all 20 first element, then `None` is returned, otherwise the first
        graph to not fail is returned.
        """
        keys = list(self.task_dataset_processing_params.keys())
        task = keys[0]
        args = self.task_dataset_processing_params[task]
        if args.df is None:
            df = self._read_csv(args.df_path, nrows=20)
        else:
            df = args.df.iloc[0:20, :]

        df = df.iloc[0:20, :]
        label_cols = self._parse_label_cols(
            df, df_path=None, label_cols=args.label_cols, smiles_col=args.smiles_col
        )

        smiles, labels, sample_idx, extras = self._extract_smiles_labels(
            df,
            smiles_col=args.smiles_col,
            label_cols=label_cols,
            idx_col=args.idx_col,
            weights_col=args.weights_col,
            weights_type=args.weights_type,
        )

        graph = None
        for s in smiles:
            graph = self.smiles_transformer(s, mask_nan=0.0)
            num_nodes = graph.num_nodes
            num_edges = graph.num_edges
            if (graph is not None) and (num_edges > 0) and (num_nodes > 0):
                break
        return graph
>>>>>>> 569a5271
<|MERGE_RESOLUTION|>--- conflicted
+++ resolved
@@ -68,472 +68,6 @@
 )
 
 
-<<<<<<< HEAD
-def smiles_to_unique_mol_id(smiles: str) -> Optional[str]:
-    """
-    Convert a smiles to a unique MD5 Hash ID. Returns None if featurization fails.
-    Parameters:
-        smiles: A smiles string to be converted to a unique ID
-    Returns:
-        mol_id: a string unique ID
-    """
-    try:
-        mol = dm.to_mol(mol=smiles)
-        mol_id = dm.unique_id(mol)
-    except:
-        mol_id = ""
-    if mol_id is None:
-        mol_id = ""
-    return mol_id
-
-
-def did_featurization_fail(features: Any) -> bool:
-    """
-    Check if a featurization failed.
-    """
-    return (features is None) or isinstance(features, str)
-
-
-class BatchingSmilesTransform:
-    """
-    Class to transform a list of smiles using a transform function
-    """
-
-    def __init__(self, transform: Callable):
-        """
-        Parameters:
-            transform: Callable function to transform a single smiles
-        """
-        self.transform = transform
-
-    def __call__(self, smiles_list: Iterable[str]) -> Any:
-        """
-        Function to transform a list of smiles
-        """
-        mol_id_list = []
-        for smiles in smiles_list:
-            mol_id_list.append(self.transform(smiles))
-        return mol_id_list
-
-    @staticmethod
-    def parse_batch_size(numel: int, desired_batch_size: int, n_jobs: int) -> int:
-        """
-        Function to parse the batch size.
-        The batch size is limited by the number of elements divided by the number of jobs.
-        """
-        assert ((n_jobs >= 0) or (n_jobs == -1)) and isinstance(
-            n_jobs, int
-        ), f"n_jobs must be a positive integer or -1, got {n_jobs}"
-        assert (
-            isinstance(desired_batch_size, int) and desired_batch_size >= 0
-        ), f"desired_batch_size must be a positive integer, got {desired_batch_size}"
-
-        if n_jobs == -1:
-            n_jobs = os.cpu_count()
-        if n_jobs == 0:
-            batch_size = numel
-        else:
-            batch_size = min(desired_batch_size, numel // n_jobs)
-        batch_size = max(1, batch_size)
-        return batch_size
-
-
-def smiles_to_unique_mol_ids(
-    smiles: Iterable[str],
-    n_jobs=-1,
-    featurization_batch_size=1000,
-    backend="loky",
-    progress=True,
-    progress_desc="mols to ids",
-) -> List[Optional[str]]:
-    """
-    This function takes a list of smiles and finds the corresponding datamol unique_id
-    in an element-wise fashion, returning the corresponding unique_ids.
-
-    The ID is an MD5 hash of the non-standard InChiKey provided
-    by `dm.to_inchikey_non_standard()`. It guarantees uniqueness for
-    different tautomeric forms of the same molecule.
-
-    Parameters:
-        smiles: a list of smiles to be converted to mol ids
-        n_jobs: number of jobs to run in parallel
-        backend: Parallelization backend
-        progress: Whether to display the progress bar
-
-    Returns:
-        ids: A list of MD5 hash ids
-    """
-
-    batch_size = BatchingSmilesTransform.parse_batch_size(
-        numel=len(smiles), desired_batch_size=featurization_batch_size, n_jobs=n_jobs
-    )
-
-    unique_mol_ids = dm.parallelized_with_batches(
-        BatchingSmilesTransform(smiles_to_unique_mol_id),
-        smiles,
-        batch_size=batch_size,
-        progress=progress,
-        n_jobs=n_jobs,
-        backend=backend,
-        tqdm_kwargs={"desc": f"{progress_desc}, batch={batch_size}"},
-    )
-
-    return unique_mol_ids
-
-
-class SingleTaskDataset(Dataset):
-    def __init__(
-        self,
-        labels: Union[torch.Tensor, np.ndarray],
-        features: Optional[List[Union[dgl.DGLGraph, GraphDict]]] = None,
-        smiles: Optional[List[str]] = None,
-        indices: Optional[List[str]] = None,
-        weights: Optional[Union[torch.Tensor, np.ndarray]] = None,
-        unique_ids: Optional[List[str]] = None,
-    ):
-        r"""
-        dataset for a single task
-        Parameters:
-            labels: A list of labels for the given task (one per graph)
-            features: A list of graphs
-            smiles: A list of smiles
-            indices: A list of indices
-            weights: A list of weights
-            unique_ids: A list of unique ids
-        """
-        self.labels = labels
-        if smiles is not None:
-            manager = Manager()  # Avoid memory leaks with `num_workers > 0` by using the Manager
-            self.smiles = manager.list(smiles)
-        else:
-            self.smiles = None
-        self.features = features
-        self.indices = indices
-        if self.indices is not None:
-            self.indices = np.array(
-                self.indices
-            )  # Avoid memory leaks with `num_workers > 0` by using numpy array
-        self.weights = weights
-        self.unique_ids = unique_ids
-
-    def __len__(self):
-        r"""
-        return the size of the dataset
-        Returns:
-            size: the size of the dataset
-        """
-        return len(self.labels)
-
-    def __getitem__(self, idx):
-        """
-        get the data at the given index
-        Parameters:
-            idx: the index to get the data at
-        Returns:
-            datum: a dictionary containing the data at the given index, with keys "features", "labels", "smiles", "indices", "weights", "unique_ids"
-        """
-        datum = {}
-
-        if self.features is not None:
-            datum["features"] = self.features[idx]
-
-        if self.labels is not None:
-            datum["labels"] = self.labels[idx]
-
-        if self.smiles is not None:
-            datum["smiles"] = self.smiles[idx]
-
-        if self.indices is not None:
-            datum["indices"] = self.indices[idx]
-
-        if self.weights is not None:
-            datum["weights"] = self.weights[idx]
-
-        if self.unique_ids is not None:
-            datum["unique_ids"] = self.unique_ids[idx]
-
-        return datum
-
-    def __getstate__(self):
-        """Serialize the class for pickling."""
-        state = {}
-        state["labels"] = self.labels
-        state["smiles"] = list(self.smiles) if self.smiles is not None else None
-        state["features"] = self.features
-        state["indices"] = self.indices
-        state["weights"] = self.weights
-        state["unique_ids"] = self.unique_ids
-        return state
-
-    def __setstate__(self, state: dict):
-        """Reload the class from pickling."""
-        if state["smiles"] is not None:
-            manager = Manager()
-            state["smiles"] = manager.list(state["smiles"])
-
-        self.__dict__.update(state)
-
-
-class MultitaskDataset(Dataset):
-    def __init__(
-        self,
-        datasets: Dict[str, SingleTaskDataset],
-        n_jobs=-1,
-        backend: str = "loky",
-        featurization_batch_size=1000,
-        progress: bool = True,
-        about: str = "",
-    ):
-        r"""
-        This class holds the information for the multitask dataset.
-        Several single-task datasets can be merged to create a multi-task dataset. After merging the dictionary of single-task datasets.
-        we will have a multitask dataset of the following form:
-        - self.mol_ids will be a list to contain the unique molecular IDs to identify the molecules
-        - self.smiles will be a list to contain the corresponding smiles for that molecular ID across all single-task datasets
-        - self.labels will be a list of dictionaries where the key is the task name and the value is the label(s) for that task.
-            At this point, any particular molecule will only have entries for tasks for which it has a label. Later, in the collate
-            function, we fill up the missing task labels with NaNs.
-        - self.features will be a list of featurized graphs corresponding to that particular unique molecule.
-            However, for testing purposes we may not require features so that we can make sure that this merge function works.
-
-        Parameters:
-            datasets: A dictionary of single-task datasets
-            n_jobs: Number of jobs to run in parallel
-            backend: Parallelization backend
-        progress: Whether to display the progress bar
-            about: A description of the dataset
-        """
-        super().__init__()
-        # self.datasets = datasets
-        self.n_jobs = n_jobs
-        self.backend = backend
-        self.featurization_batch_size = featurization_batch_size
-        self.progress = progress
-        self.about = about
-
-        task = next(iter(datasets))
-        if "features" in datasets[task][0]:
-            self.mol_ids, self.smiles, self.labels, self.features = self.merge(datasets)
-        else:
-            self.mol_ids, self.smiles, self.labels = self.merge(datasets)
-
-        self.labels = np.array(self.labels)
-        self.labels_size = self.set_label_size_dict(datasets)
-
-    def __len__(self):
-        r"""
-        Returns the number of molecules
-        """
-        return len(self.labels)
-
-
-    @property
-    def num_graphs_total(self):
-        r"""
-        number of graphs (molecules) in the dataset
-        """
-        return len(self)
-
-    @property
-    def num_nodes_total(self):
-        """Total number of nodes for all graphs"""
-        return sum(get_num_nodes_per_graph(self.features))
-
-    @property
-    def max_num_nodes_per_graph(self):
-        """Maximum number of nodes per graph"""
-        return max(get_num_nodes_per_graph(self.features))
-
-    @property
-    def std_num_nodes_per_graph(self):
-        """Standard deviation of number of nodes per graph"""
-        return np.std(get_num_nodes_per_graph(self.features))
-
-
-    @property
-    def min_num_nodes_per_graph(self):
-        """Minimum number of nodes per graph"""
-        return min(get_num_nodes_per_graph(self.features))
-
-
-    @property
-    def mean_num_nodes_per_graph(self):
-        """Average number of nodes per graph"""
-        return self.num_nodes_total / self.num_graphs_total
-
-    @property
-    def num_edges_total(self):
-        """Total number of edges for all graphs"""
-        return sum(get_num_edges_per_graph(self.features))
-
-    @property
-    def max_num_edges_per_graph(self):
-        """Maximum number of edges per graph"""
-        return max(get_num_edges_per_graph(self.features))
-
-
-    @property
-    def min_num_edges_per_graph(self):
-        """Minimum number of edges per graph"""
-        return min(get_num_edges_per_graph(self.features))
-
-
-    @property
-    def std_num_edges_per_graph(self):
-        """Standard deviation of number of nodes per graph"""
-        return np.std(get_num_edges_per_graph(self.features))
-
-
-    @property
-    def mean_num_edges_per_graph(self):
-        """Average number of edges per graph"""
-        return self.num_edges_total / self.num_graphs_total
-
-    @lru_cache(maxsize=16)
-    def __getitem__(self, idx):
-        r"""
-        get the data for at the specified index
-        Parameters:
-            idx: The index of the data to retrieve
-        Returns:
-            A dictionary containing the data for the specified index with keys "mol_ids", "smiles", "labels", and "features"
-        """
-        datum = {}
-
-        # Remove mol_ids and smiles for now, to reduce memory consumption b
-        # if self.mol_ids is not None:
-        #     datum["mol_ids"] = self.mol_ids[idx]
-
-        # if self.smiles is not None:
-        #     datum["smiles"] = self.smiles[idx]
-
-        if self.labels is not None:
-            datum["labels"] = self.labels[idx]
-
-        if self.features is not None:
-            datum["features"] = self.features[idx]
-
-        return datum
-
-    def merge(self, datasets: Dict[str, Any]) -> Tuple[List[str], List[str], List[Dict[str, Any]], List[Any]]:
-        r"""This function merges several single task datasets into a multitask dataset.
-
-        The idea: for each of the smiles, labels, features and tasks, we create a corresponding list that concatenates these items across all tasks.
-        In particular, for any index, the elements in the smiles, labels, features and task lists at that index will correspond to each other (i.e. match up).
-        Over this list of all smiles (which we created by concatenating the smiles across all tasks), we compute their molecular ID using functions from Datamol.
-        Once again, we will have a list of molecular IDs which is the same size as the list of smiles, labels, features and tasks.
-        We then use numpy's `unique` function to find the exact list of unique molecular IDs as these will identify the molecules in our dataset. We also get the
-        inverse from numpy's `unique`, which will allow us to index in addition to the list of all molecular IDs, the list of all smiles, labels, features and tasks.
-        Finally, we use this inverse to construct the list of list of smiles, list of label dictionaries (indexed by task) and the list of features such that
-        the indices match up. This is what is needed for the `get_item` function to work.
-
-        Parameters:
-            datasets: A dictionary of single-task datasets
-        Returns:
-            A tuple of (list of molecular IDs, list of smiles, list of label dictionaries, list of features)
-        """
-        all_smiles = []
-        all_features = []
-        all_labels = []
-        all_mol_ids = []
-        all_tasks = []
-
-        for task, ds in datasets.items():
-            # Get data from single task dataset
-            ds_smiles = [ds[i]["smiles"] for i in range(len(ds))]
-            ds_labels = [ds[i]["labels"] for i in range(len(ds))]
-            if "unique_ids" in ds[0].keys():
-                ds_mol_ids = [ds[i]["unique_ids"] for i in range(len(ds))]
-            else:
-                ds_mol_ids = smiles_to_unique_mol_ids(
-                    ds_smiles,
-                    n_jobs=self.n_jobs,
-                    featurization_batch_size=self.featurization_batch_size,
-                    backend=self.backend,
-                    progress=self.progress,
-                    progress_desc=f"{task}: mol to ids",
-                )
-            if "features" in ds[0]:
-                ds_features = [ds[i]["features"] for i in range(len(ds))]
-            else:
-                ds_features = None
-
-            all_smiles.extend(ds_smiles)
-            all_labels.extend(ds_labels)
-            all_mol_ids.extend(ds_mol_ids)
-            if ds_features is not None:
-                all_features.extend(ds_features)
-
-            task_list = [task] * ds.__len__()
-            all_tasks.extend(task_list)
-
-        # Get all unique mol ids.
-        unique_mol_ids, inv = np.unique(all_mol_ids, return_inverse=True)
-        mol_ids = unique_mol_ids
-
-        # Store the smiles.
-        smiles = [[] for _ in range(len(mol_ids))]
-        for all_idx, unique_idx in enumerate(inv):
-            smiles[unique_idx].append(all_smiles[all_idx])
-
-        # Store the labels.
-        labels = [{} for _ in range(len(mol_ids))]
-        for all_idx, unique_idx in enumerate(inv):
-            task = all_tasks[all_idx]
-            label = all_labels[all_idx]
-            labels[unique_idx][task] = label
-
-        # Store the features
-        if len(all_features) > 0:
-            features = [-1 for i in range(len(mol_ids))]
-            for all_idx, unique_idx in enumerate(inv):
-                features[unique_idx] = all_features[all_idx]
-            features = Batch.from_data_list(features)
-            return mol_ids, smiles, labels, features
-        else:
-            return mol_ids, smiles, labels
-
-    def set_label_size_dict(self, datasets: Dict[str, SingleTaskDataset]):
-        r"""
-        This gives the number of labels to predict for a given task.
-        """
-        task_labels_size = {}
-        for task, ds in datasets.items():
-            label = ds[0][
-                "labels"
-            ]  # Assume for a fixed task, the label dimension is the same across data points, so we can choose the first data point for simplicity.
-            torch_label = torch.as_tensor(label)
-            # torch_label = label
-            task_labels_size[task] = torch_label.size()
-        return task_labels_size
-
-    def __repr__(self) -> str:
-        """
-        summarizes the dataset in a string
-        Returns:
-            A string representation of the dataset.
-        """
-        out_str = (
-            f"-------------------\n{self.__class__.__name__}\n"
-            + f"\tabout = {self.about}\n"
-            + f"\tnum_graphs_total = {self.num_graphs_total}\n"
-            + f"\tnum_nodes_total = {self.num_nodes_total}\n"
-            + f"\tmax_num_nodes_per_graph = {self.max_num_nodes_per_graph}\n"
-            + f"\tmin_num_nodes_per_graph = {self.min_num_nodes_per_graph}\n"
-            + f"\tstd_num_nodes_per_graph = {self.std_num_nodes_per_graph}\n"
-            + f"\tmean_num_nodes_per_graph = {self.mean_num_nodes_per_graph}\n"
-            + f"\tnum_edges_total = {self.num_edges_total}\n"
-            + f"\tmax_num_edges_per_graph = {self.max_num_edges_per_graph}\n"
-            + f"\tmin_num_edges_per_graph = {self.min_num_edges_per_graph}\n"
-            + f"\tstd_num_edges_per_graph = {self.std_num_edges_per_graph}\n"
-            + f"\tmean_num_edges_per_graph = {self.mean_num_edges_per_graph}\n"
-            + f"-------------------\n"
-        )
-        return out_str
-
-
-=======
->>>>>>> 569a5271
 class BaseDataModule(pl.LightningDataModule):
     def __init__(
         self,
@@ -2351,44 +1885,6 @@
     having to featurize it and wait for the workers to load it.
     """
 
-<<<<<<< HEAD
-def get_num_nodes_per_graph(graphs):
-    r"""
-    number of nodes per graph
-    """
-    if isinstance(graphs, Batch):
-        _, counts = torch.unique(graphs.batch, return_counts=True)
-        counts = counts.tolist()
-    else:
-        counts = [get_num_nodes(graph) for graph in graphs]
-    return counts
-
-def get_num_edges(
-    graph: Union[dgl.DGLGraph, GraphDict, Data, Batch],
-) -> int:
-    """
-    Utility function to get the number of edges in a graph
-    Parameters:
-        graph: a DGLGraph, GraphDict, Data or Batch object
-    Returns:
-        num_edges: the number of edges in the graph
-    """
-    if isinstance(graph, (dgl.DGLGraph, GraphDict)):
-        return graph.num_edges()
-    elif isinstance(graph, (Data, Batch)):
-        return graph.num_edges
-
-def get_num_edges_per_graph(graphs):
-    r"""
-    number of edges per graph
-    """
-    if isinstance(graphs, Batch):
-        _, counts = torch.unique(graphs.batch, return_counts=True)
-        counts = counts.tolist()
-    else:
-        counts = [get_num_edges(graph) for graph in graphs]
-    return counts
-=======
     def __init__(
         self,
         task_specific_args: Dict[str, Dict[str, Any]],  # TODO: Replace this with DatasetParams
@@ -2610,5 +2106,4 @@
             num_edges = graph.num_edges
             if (graph is not None) and (num_edges > 0) and (num_nodes > 0):
                 break
-        return graph
->>>>>>> 569a5271
+        return graph