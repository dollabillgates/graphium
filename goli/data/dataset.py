--- conflicted
+++ resolved
@@ -203,29 +203,10 @@
         self.data_path = data_path
         self.load_from_file = load_from_file
 
-<<<<<<< HEAD
-        task = next(iter(datasets))
-        self.features = None
-        if (len(datasets[task]) > 0) and ("features" in datasets[task][0]):
-            self.mol_ids, self.smiles, self.labels, self.features = self.merge(datasets)
-            assert len(self.labels) == len(self.features), "mismatch features and labels"
-        else:
-            self.mol_ids, self.smiles, self.labels = self.merge(datasets)
-        # Set mol_ids and smiles to None to save memory as they are not needed.
-        if not save_smiles_and_ids:
-            self.mol_ids = None
-            self.smiles = None
-        self.labels_size = self.set_label_size_dict(datasets)
-        self.dataset_length = len(self.labels)
-        if self.features is not None:
-            self.num_nodes_list = get_num_nodes_per_graph(self.features)
-            self.num_edges_list = get_num_edges_per_graph(self.features)
-        if self.load_from_file:
-=======
+
         if files_ready:
             assert load_from_file
             self._load_metadata()
->>>>>>> ab341199
             self.features = None
             self.labels = None
 
