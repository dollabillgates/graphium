from typing import Dict, Any, Optional, Callable, Union, Type, Tuple, Iterable

from torch_geometric.data import Batch
from torch import Tensor
from pytorch_lightning.strategies import IPUStrategy
from pytorch_lightning.utilities.types import STEP_OUTPUT
from pytorch_lightning.trainer.states import RunningStage

from goli.trainer.predictor import PredictorModule
from goli.ipu.ipu_utils import import_poptorch

import torch
from torch_geometric.data import Data, Batch
from torch_geometric.data.data import BaseData
from loguru import logger
import functools
import collections

poptorch = import_poptorch()


def remove_pad_loss(preds: Dict[str, Tensor], targets: Dict[str, Tensor]):
    """
    helper function to remove the fake graph loss
    always reduce the last loss since it is the fake graph
    """
    for task in targets.keys():
        if targets[task].shape == preds[task].shape:
            continue
        else:
            preds[task] = preds[task][:-1]
    return preds


class DictIPUStrategy(IPUStrategy):
    def _step(self, stage: RunningStage, *args: Any, **kwargs: Any) -> STEP_OUTPUT:
        args = self._prepare_input(args)
        args = args[0]
        poptorch_model = self.poptorch_models[stage]
        self.lightning_module._running_torchscript = True
        for key_to_drop in ["_batch_idx", "mol_ids", "smiles"]:
            args.pop(key_to_drop)
        out = poptorch_model(**args)
        self.lightning_module._running_torchscript = False
        return out


class PyGArgsParser(poptorch.ICustomArgParser):
    """
    This class is responsible for converting a PyG Batch from and to
    a tensor of tuples. This allows PyG Batch to be used as inputs to
    IPU programs. Copied from poppyg repo, in the future import from
    the repo directly.
    """

    @staticmethod
    def sortedTensorKeys(struct: BaseData) -> Iterable[str]:
        """
        Find all the keys that map to a tensor value in struct. The keys
        are returned in sorted order.
        """
        all_keys = sorted(struct.keys)

        def isTensor(k: str) -> bool:
            return isinstance(struct[k], torch.Tensor)

        return filter(isTensor, all_keys)

    def yieldTensors(self, struct: BaseData):
        """
        yield every torch.Tensor in struct in sorted order
        """
        for k in self.sortedTensorKeys(struct):
            yield struct[k]

    def reconstruct(self, original_structure: BaseData, tensor_iterator: Iterable[Tensor]):
        """
        Create a new instance with the same class type as the
        original_structure. This new instance will be initialized with tensors
        from the provided iterator and uses the same sorted keys from the
        yieldTensors() implementation.
        """
        tensor_keys = self.sortedTensorKeys(original_structure)
        kwargs = {k: next(tensor_iterator) for k in tensor_keys}

        for k in original_structure.keys:
            if k not in kwargs:
                # copy non-tensor properties to the new instance
                kwargs[k] = original_structure[k]

        cls = original_structure.__class__

        if issubclass(cls, Batch):
            kwargs["_base_cls"] = Data
            return Batch(**kwargs)

        return cls(**kwargs)


# PyG uses the BaseData object as the root for data and batch objects
poptorch.registerCustomArgParser(BaseData, PyGArgsParser())


class PredictorModuleIPU(PredictorModule):
    """
    This class wraps around the `PredictorModule` to make it work with IPU and the `IPUPluginGoli`.
    """

    def __init__(self, *args, **kwargs):
        # Import poptorch in a safe way that will work when working with cpu/gpu
        self.poptorch = import_poptorch()
        super().__init__(*args, **kwargs)

    @staticmethod
    def compute_loss(
        preds: Dict[str, Tensor],
        targets: Dict[str, Tensor],
        weights: Optional[Tensor],
        loss_fun: Dict[str, Callable],
        target_nan_mask: Union[Type, str] = "ignore-flatten",
        multitask_handling: Optional[str] = None,
    ) -> Tuple[Tensor, Dict[str, Tensor]]:
        preds = remove_pad_loss(preds, targets)

        return PredictorModule.compute_loss(
            preds, targets, weights, loss_fun, target_nan_mask, multitask_handling
        )

    def on_train_batch_end(self, outputs, batch, batch_idx):
        outputs = self.convert_from_fp16(outputs)
        outputs["loss"] = outputs["loss"].mean()
        super().on_train_batch_end(outputs, batch, batch_idx)

    def training_step(self, features, labels) -> Dict[str, Any]:
        features, labels = self.squeeze_input_dims(features, labels)
        dict_input = {"features": features, "labels": labels}
        step_dict = super().training_step(dict_input, to_cpu=False)

        loss = step_dict.pop("loss")
        step_dict["loss"] = self.poptorch.identity_loss(loss, reduction="mean")
        return step_dict

    def validation_step(self, features, labels) -> Dict[str, Any]:
        features, labels = self.squeeze_input_dims(features, labels)
        dict_input = {"features": features, "labels": labels}
        step_dict = super().validation_step(dict_input, to_cpu=False)

        return step_dict

    def test_step(self, features, labels) -> Dict[str, Any]:
        # Build a dictionary from the tuples
        features, labels = self.squeeze_input_dims(features, labels)
        dict_input = {"features": features, "labels": labels}
        step_dict = super().test_step(dict_input, to_cpu=False)

        return step_dict

    def predict_step(self, **inputs) -> Dict[str, Any]:
        # Build a dictionary from the tuples
        dict_input = inputs
        step_dict = super().predict_step(dict_input, to_cpu=False)

        return step_dict

    def validation_epoch_end(self, outputs: Dict[str, Any]):
        outputs = self.convert_from_fp16(outputs)
        super().validation_epoch_end(outputs)

    def evaluation_epoch_end(self, outputs: Dict[str, Any]):
        outputs = self.convert_from_fp16(outputs)
        super().evaluation_epoch_end(outputs)

    def test_epoch_end(self, outputs: Dict[str, Any]):
        outputs = self.convert_from_fp16(outputs)
        super().test_epoch_end(outputs)

    def configure_optimizers(self, impl=None):
        if impl is None:
            dtype = self.precision_to_dtype(self.trainer.precision)
            impl = functools.partial(
                self.poptorch.optim.Adam,
                accum_type=dtype,
                first_order_momentum_accum_type=dtype,
                second_order_momentum_accum_type=torch.float,
            )
        return super().configure_optimizers(impl=impl)

    def squeeze_input_dims(self, features, labels):
        for key, tensor in features:
            if isinstance(tensor, torch.Tensor):
                features[key] = features[key].squeeze(0)

        for key in labels:
            labels[key] = labels[key].squeeze(0)

        return features, labels

<<<<<<< HEAD
    def convert_from_fp16(self, data: Any) -> Any:
        """
        Converts tensors from FP16 to FP32. Useful to convert the IPU program output data
        """
        if isinstance(data, collections.Sequence):
            for idx in range(len(data)):
                data[idx] = self.convert_from_fp16(data[idx])
        elif isinstance(data, collections.Mapping):
            for key in data:
                data[key] = self.convert_from_fp16(data[key])
        elif isinstance(data, torch.Tensor) and data.dtype == torch.float16:
            data = data.float()
        return data

    def _convert_features_dtype(self, feats):
        """
        Converts features to trainer precision rather than model precision.
        Necessary to run IPU on FP16.
        """

        dtype = self.precision_to_dtype(self.trainer.precision)

        # Convert features to dtype
        if isinstance(feats, torch.Tensor):
            feats = feats.to(dtype)
        elif isinstance(feats, (Data, Batch, dict)):
            for key, val in feats.items():
                if isinstance(val, torch.Tensor) and (val.is_floating_point()):
                    feats[key] = val.to(dtype=dtype)
        else:
            raise ValueError(f"Unsupported feats type `{type(feats)}` : {feats}")
        return feats

    def precision_to_dtype(self, precision):

        return torch.half if precision in (16, "16") else torch.float
=======
    def get_num_graphs(self, data: Batch):
        """
        IPU specific method to compute the number of graphs in a Batch,
        that considers gradient accumulation, multiple IPUs and multiple
        device iterations. Essential to estimate throughput in graphs/s.
        """
        num_graphs = torch.max(data.batch, dim=-1).values
        num_graphs = torch.sum(num_graphs)

        return num_graphs
>>>>>>> 78f3f523
<|MERGE_RESOLUTION|>--- conflicted
+++ resolved
@@ -195,7 +195,6 @@
 
         return features, labels
 
-<<<<<<< HEAD
     def convert_from_fp16(self, data: Any) -> Any:
         """
         Converts tensors from FP16 to FP32. Useful to convert the IPU program output data
@@ -215,7 +214,6 @@
         Converts features to trainer precision rather than model precision.
         Necessary to run IPU on FP16.
         """
-
         dtype = self.precision_to_dtype(self.trainer.precision)
 
         # Convert features to dtype
@@ -230,9 +228,8 @@
         return feats
 
     def precision_to_dtype(self, precision):
-
         return torch.half if precision in (16, "16") else torch.float
-=======
+
     def get_num_graphs(self, data: Batch):
         """
         IPU specific method to compute the number of graphs in a Batch,
@@ -242,5 +239,4 @@
         num_graphs = torch.max(data.batch, dim=-1).values
         num_graphs = torch.sum(num_graphs)
 
-        return num_graphs
->>>>>>> 78f3f523
+        return num_graphs