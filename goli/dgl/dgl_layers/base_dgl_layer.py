import torch.nn as nn
import abc
from typing import List, Dict, Tuple


class BaseDGLLayer(nn.Module):
    def __init__(self, in_dim: int, out_dim: int, activation, dropout: float, batch_norm: bool):
        super().__init__()

        # Initializing attributes
        self.in_dim = in_dim
        self.out_dim = out_dim
        self.activation = activation
        self.dropout = dropout
        self.batch_norm = batch_norm
<<<<<<< HEAD
        self.residual = False if in_dim != out_dim else residual
=======
>>>>>>> fe00ade6

    @staticmethod
    @abc.abstractmethod
    def layer_supports_edges() -> bool:
        r"""
        Abstract method. Return a boolean specifying if the layer type
        supports edges or not.

        Returns
        ---------

        supports_edges: bool
            Whether the layer supports the use of edges
        """
        ...

    @abc.abstractmethod
    def layer_uses_edges(self) -> bool:
        r"""
        Abstract method. Return a boolean specifying if the layer type
        uses edges or not.
        It is different from ``layer_supports_edges`` since a layer that
        supports edges can decide to not use them.

        Returns
        ---------

        uses_edges: bool
            Whether the layer uses edges
        """
        ...

    @abc.abstractmethod
    def get_out_dim_factor(self) -> int:
        r"""
        Get the factor by which the output dimension is multiplied for
        the next layer.

        For standard layers, this will return ``1``.

        But for others, such as ``GatLayer``, the output is the concatenation
        of the outputs from each head, so the out_dim gets multiplied by
        the number of heads, and this function should return the number
        of heads.

        Returns
        ---------

        dim_factor: int
            The factor that multiplies the dimensions
        """
        ...

    @abc.abstractmethod
    def get_true_out_dims(self, out_dims: List[int]) -> List[int]:
        r"""
        Take a list of output dimensions, and return the same list, but
        multiplied by the value returned by ``self.get_out_dim_factor()``

        Parameters
        -------------

        out_dims: list(int)
            The output dimensions desired for the model

        Returns
        ------------

        true_out_dims: list(int)
            The true output dimensions returned by the model

        """
        ...

    @abc.abstractmethod
    def get_layer_wise_kwargs(self, num_layers, **kwargs) -> Tuple(Dict[List], List[str]):
        r"""
        Abstract method that transforms some set of arguments into a list of
        arguments, such that they can have different values for each layer.

        Parameters
        -------------

        num_layers: int
            The number of layers in the global model

        kwargs:
            The set of key-word arguments, containing at least the key that
            we want to convert to a layer-wise argument.

        Returns
        ------------

        layer_wise_kwargs: Dict(List)
            The set of key-word arguments, with each key associated to a list
            of the same size as ``num_layers``.

        kwargs_keys_to_remove: List(str)
            Key-word arguments to remove from the initializatio of the layer

        """
        ...

    def __repr__(self):
<<<<<<< HEAD
        return f"{self.__class__.__name__}(in_dim={self.in_dim}, out_dim={self.out_dim})"
=======
        r"""
        Controls how the class is printed
        """
        return f"{self.__class__.__name__}(in_dim={self.in_dim}, out_dim={self.out_dim}, activation={self.activation})"
>>>>>>> fe00ade6
<|MERGE_RESOLUTION|>--- conflicted
+++ resolved
@@ -13,10 +13,6 @@
         self.activation = activation
         self.dropout = dropout
         self.batch_norm = batch_norm
-<<<<<<< HEAD
-        self.residual = False if in_dim != out_dim else residual
-=======
->>>>>>> fe00ade6
 
     @staticmethod
     @abc.abstractmethod
@@ -121,11 +117,7 @@
         ...
 
     def __repr__(self):
-<<<<<<< HEAD
-        return f"{self.__class__.__name__}(in_dim={self.in_dim}, out_dim={self.out_dim})"
-=======
         r"""
         Controls how the class is printed
         """
-        return f"{self.__class__.__name__}(in_dim={self.in_dim}, out_dim={self.out_dim}, activation={self.activation})"
->>>>>>> fe00ade6
+        return f"{self.__class__.__name__}(in_dim={self.in_dim}, out_dim={self.out_dim}, activation={self.activation})"