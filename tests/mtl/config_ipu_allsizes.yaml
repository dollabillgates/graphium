# Testing the multitask pipeline with the QM9 dataset on IPU, by splitting it up into three tasks: homo, alpha and cv.
constants:
  name: &name qm9_norm3 #qm9_full
  seed: &seed 42
  raise_train_error: true   # Whether the code should raise an error if it crashes during training
  accelerator:
    type: ipu  #cpu or ipu


datamodule:
  module_type: "MultitaskIPUFromSmilesDataModule"
  args: # Matches that in the test_multitask_datamodule.py case.
    task_specific_args:   # To be replaced by a new class "DatasetParams"
      homo:
        df: null
        df_path: &df_path goli/data/QM9/norm_micro_qm9.csv #goli/data/QM9/qm9.csv #goli/data/QM9/norm_micro_qm9.csv #https://storage.googleapis.com/goli-public/datasets/QM9/norm_mini_qm9.csv #goli/data/QM9/micro_qm9.csv #goli/data/QM9/norm_micro_qm9.csv   #https://storage.googleapis.com/goli-public/datasets/QM9/norm_mini_qm9.csv
        # df_path: &df_path https://storage.googleapis.com/goli-public/datasets/QM9/norm_qm9.csv
        smiles_col: "smiles"
        label_cols: ["homo", "lumo"]
        split_val: 0.2
        split_test: 0.2
        split_seed: *seed
        splits_path: null                 # This may not always be provided
        sample_size: null                 # This may not always be provided
        idx_col: null                     # This may not always be provided
        weights_col: null                 # This may not always be provided
        weights_type: null                # This may not always be provided
      alpha:
        df: null
        df_path: *df_path
        smiles_col: "smiles"
        label_cols: ["alpha"]
        split_val: 0.2
        split_test: 0.2
        split_seed: *seed
        splits_path: null                 # This may not always be provided
        sample_size: null                 # This may not always be provided
        idx_col: null                     # This may not always be provided
        weights_col: null                 # This may not always be provided
        weights_type: null                # This may not always be provided
      cv:
        df: null
        df_path: *df_path
        smiles_col: "smiles"
        label_cols: ["cv"]
        split_val: 0.2
        split_test: 0.2
        split_seed: *seed
        splits_path: null                 # This may not always be provided
        sample_size: null                 # This may not always be provided
        idx_col: null                     # This may not always be provided
        weights_col: null                 # This may not always be provided
        weights_type: null                # This may not always be provided

    # Featurization
    prepare_dict_or_graph: pyg:graph
    featurization_n_jobs: 64
    featurization_progress: True
    featurization:
      atom_property_list_onehot: [atomic-number, valence]
      atom_property_list_float: [mass, electronegativity, in-ring]
      edge_property_list: [bond-type-onehot, stereo, in-ring]
      add_self_loop: False
      explicit_H: False
      use_bonds_weights: False
      # pos_encoding_as_features: &pos_enc
      #   pos_type: laplacian_eigvec
      #   num_pos: 3
      #   normalization: "none"
      #   disconnected_comp: True
      # pos_encoding_as_directions: *pos_enc
      pos_encoding_as_features: &pos_enc
        pos_type: rwse
        ksteps: 16

    # Data handling-related
<<<<<<< HEAD
    batch_size_train_val: 60 #90 #128 #30 #256 #100  #20, 50, 2048
    batch_size_test: 60 #90 #128 #30 #256 #100 #20, 50, 2048
=======
    batch_size_train_val: 20 #256 #100  #20, 50
    batch_size_test: 20 #256 #100 #20, 50
>>>>>>> b49ce621
    # cache_data_path: null

    ipu_dataloader_training_opts:
      max_num_nodes_per_graph: 12
      max_num_edges_per_graph: 24

    ipu_dataloader_inference_opts:
      max_num_nodes_per_graph: 12
      max_num_edges_per_graph: 24

architecture:
  model_type: FullGraphMultiTaskNetwork
  pre_nn:   # Set as null to avoid a pre-nn network
    out_dim: 256
    hidden_dims: 256
    depth: 3
    activation: relu
    last_activation: none
    dropout: &dropout 0.1
    normalization: &normalization "none"
    last_normalization: *normalization
    residual_type: none

  pre_nn_edges:   # Set as null to avoid a pre-nn network
    out_dim: 128
    hidden_dims: 128
    depth: 3
    activation: relu
    last_activation: none
    dropout: *dropout
    normalization: *normalization
    last_normalization: *normalization
    residual_type: none

  gnn:  # Set as null to avoid a post-nn network
    out_dim: 64
    hidden_dims: 256
    depth: 16
    activation: relu
    last_activation: none
    dropout: *dropout
    normalization: *normalization
    last_normalization: *normalization
    residual_type: simple
    pooling: [sum, mean, max]
    virtual_node: 'none'
    layer_type: 'pyg:gps' #pyg:gine #'pyg:gps' #'pyg:pna-msgpass' # pyg:gated-gcn, pyg:gine,pyg:gps
    layer_kwargs:  # Parameters for the model itself. You could define dropout_attn: 0.1
      mpnn_type: 'pyg:pna-msgpass'
      mpnn_kwargs:
        aggregators: ["sum"]
        scalers: ["identity"]
        #out_dim_edges: 10
      attn_type: "full-attention" #"none"
      attn_kwargs: null


      # out_dim_edges: 16
      # aggregators: [mean, max]
      # scalers: [identity, amplification, attenuation]
      # num_heads: 3

  post_nn:
    out_dim: 64
    hidden_dims: 64
    depth: 2
    activation: relu
    last_activation: none
    dropout: *dropout
    normalization: *normalization
    last_normalization: "none"
    residual_type: none

  task_heads:
    - task_name: "homo"
      out_dim: 2
      hidden_dims: 64
      depth: 2                          # Not needed if we have hidden_dims
      activation: relu
      last_activation: none
      dropout: *dropout
      normalization: *normalization
      last_normalization: "none"
      residual_type: none
    - task_name: "alpha"
      out_dim: 1
      hidden_dims: 64
      depth: 2                          # Not needed if we have hidden_dims
      activation: relu
      last_activation: none
      dropout: *dropout
      normalization: *normalization
      last_normalization: "none"
      residual_type: none
    - task_name: "cv"
      out_dim: 1
      hidden_dims: 64
      depth: 2                          # Not needed if we have hidden_dims
      activation: relu
      last_activation: none
      dropout: *dropout
      normalization: *normalization
      last_normalization: "none"
      residual_type: none

#Task-specific
predictor:
  metrics_on_progress_bar:
    homo: ["mae", "pearsonr"]
    alpha: ["mae"]
    cv: ["mae", "pearsonr"]
  loss_fun:
    homo: mse_ipu
    alpha: mse_ipu
    cv: mse_ipu
  random_seed: *seed
  optim_kwargs:
    lr: 1.e-3
    # weight_decay: 1.e-7
  torch_scheduler_kwargs:
    #module_type: ReduceLROnPlateau
    #factor: 0.5
    #patience: 7
  scheduler_kwargs: null
  #  monitor: &monitor loss/val
  #  mode: min
  #  frequency: 1
  target_nan_mask: null # null: no mask, 0: 0 mask, ignore: ignore nan values from loss
  flag_kwargs:
    n_steps: 0 #1
    alpha: 0.0 #0.01

# Task-specific
metrics:
  homo:
    - name: mae
      metric: mae
      threshold_kwargs: null
    - name: pearsonr
      metric: pearsonr
      threshold_kwargs: null
      target_nan_mask: ignore-mean-label
    # - name: f1 gt 0.5
    #   metric: f1
    #   num_classes: 2
    #   average: micro
    #   threshold_kwargs: &threshold_05
    #     operator: greater
    #     threshold: 0.5
    #     th_on_preds: True
    #     th_on_target: True
    #     target_to_int: True
    # - name: precision gt 0.5
    #   metric: precision
    #   average: micro
    #   threshold_kwargs: *threshold_05

  alpha:
    - name: mae
      metric: mae
      threshold_kwargs: null
    - name: pearsonr
      metric: pearsonr
      threshold_kwargs: null
    # - name: f1 gt 3
    #   metric: f1
    #   num_classes: 2
    #   average: micro
    #   threshold_kwargs: &threshold_3
    #     operator: greater
    #     threshold: 3
    #     th_on_preds: True
    #     th_on_target: True
    #     target_to_int: True

    # - name: f1 gt 0
    #   metric: f1
    #   num_classes: 2
    #   average: micro
    #   threshold_kwargs:
    #     operator: greater
    #     threshold: 0
    #     th_on_preds: True
    #     th_on_target: True
    #     target_to_int: True
    # - name: precision gt 3
    #   metric: precision
    #   average: micro
    #   threshold_kwargs: *threshold_3

  cv:
    - name: mae
      metric: mae
      threshold_kwargs: null
    - name: pearsonr
      metric: pearsonr
      threshold_kwargs: null
    # - name: f1 gt 3
    #   metric: f1
    #   num_classes: 2
    #   average: micro
    #   threshold_kwargs: *threshold_3
    # - name: f1 gt 0
    #   metric: f1
    #   num_classes: 2
    #   average: micro
    #   threshold_kwargs:
    #     operator: greater
    #     threshold: 0
    #     th_on_preds: True
    #     th_on_target: True
    #     target_to_int: True
    # - name: precision gt 3
    #   metric: precision
    #   average: micro
    #   threshold_kwargs: *threshold_3

trainer:
  logger:
    save_dir: logs/QM9
    name: *name
  #early_stopping:
  #  monitor: *monitor
  #  min_delta: 0
  #  patience: 10
  #  mode: &mode min
  model_checkpoint:
    dirpath: models_checkpoints/QM9/
    filename: *name
    #monitor: *monitor
    #mode: *mode
    save_top_k: 1
    every_n_epochs: 1
  trainer:
    precision: 32
    max_epochs: 50 #50
    min_epochs: 5 #5<|MERGE_RESOLUTION|>--- conflicted
+++ resolved
@@ -74,13 +74,8 @@
         ksteps: 16
 
     # Data handling-related
-<<<<<<< HEAD
     batch_size_train_val: 60 #90 #128 #30 #256 #100  #20, 50, 2048
     batch_size_test: 60 #90 #128 #30 #256 #100 #20, 50, 2048
-=======
-    batch_size_train_val: 20 #256 #100  #20, 50
-    batch_size_test: 20 #256 #100 #20, 50
->>>>>>> b49ce621
     # cache_data_path: null
 
     ipu_dataloader_training_opts:
