constants:
  seed: &seed 42
  raise_train_error: true   # Whether the code should raise an error if it crashes during training

datamodule:
<<<<<<< HEAD
  df_path: goli/data/micro_ZINC/micro_ZINC.csv
  cache_data_path: goli/data/cache/micro_ZINC/full.cache
  label_cols: ['score']
  smiles_col: SMILES

  # Featurization
  featurization_n_jobs: -1
  featurization_progress: True
  featurization:
    atom_property_list_onehot: [atomic-number, valence]
    atom_property_list_float: [mass, electronegativity, in-ring]
    edge_property_list: [] # [bond-type-onehot, stereo, in-ring]
    add_self_loop: False
    explicit_H: False
    use_bonds_weights: False
    pos_encoding_as_features: &pos_enc
      pos_type: laplacian_eigvec
      num_pos: 3
      normalization: "none"
      disconnected_comp: True
    pos_encoding_as_directions: *pos_enc

  # Train, val, test parameters
  split_val: 0.2
  split_test: 0.2
  split_seed: *seed
  splits_path: null
  batch_size_train_val: 128
  batch_size_test: 256

  # Data loading
  num_workers: 2
  pin_memory: False
  persistent_workers: True  # Keep True on Windows if running multiple workers
=======
  module_type: "DGLFromSmilesDataModule"
  args:
    df_path: goli/data/micro_ZINC/micro_ZINC.csv
    cache_data_path: goli/data/cache/micro_ZINC/full.cache
    label_cols: ['score']
    smiles_col: SMILES

    # Featurization
    featurization_n_jobs: -1
    featurization_progress: True
    featurization:
      atom_property_list_onehot: [atomic-number, valence]
      atom_property_list_float: [mass, electronegativity, in-ring]
      edge_property_list: [] # [bond-type-onehot, stereo, in-ring]
      add_self_loop: False
      explicit_H: False
      use_bonds_weights: False

    # Train, val, test parameters
    split_val: 0.2
    split_test: 0.2
    split_seed: *seed
    splits_path: null
    batch_size_train_val: 128
    batch_size_test: 256

    # Data loading
    num_workers: 2
    pin_memory: False
    persistent_workers: True  # Keep True on Windows if running multiple workers
>>>>>>> 550f6b0a


architecture:
  model_type: fulldglnetwork
  pre_nn:   # Set as null to avoid a pre-nn network
    out_dim: 32
    hidden_dims: 32
    depth: 1
    activation: relu
    last_activation: none
    dropout: &dropout 0.1
    batch_norm: &batch_norm True
    last_batch_norm: *batch_norm
    residual_type: none

  gnn:  # Set as null to avoid a post-nn network
    out_dim: 32
    hidden_dims: 32
    depth: 4
    activation: relu
    last_activation: none
    dropout: *dropout
    batch_norm: *batch_norm 
    last_batch_norm: *batch_norm
    residual_type: simple
    pooling: 'sum'
    virtual_node: 'sum'
    layer_type: 'dgn-msgpass'
    layer_kwargs:
      # num_heads: 3
      aggregators: [mean, max, dir1/dx_abs, dir1/smooth, dir2/dx_abs, dir1/dx_abs/.2]
      scalers: [identity, amplification, attenuation]
  
  post_nn:
    out_dim: 1
    hidden_dims: 32
    depth: 2
    activation: relu
    last_activation: none
    dropout: *dropout
    batch_norm: *batch_norm
    last_batch_norm: False
    residual_type: none

predictor:
  metrics_on_progress_bar: ["mae", "pearsonr", "f1 > 3", "precision > 3"]
  loss_fun: mse
  random_seed: *seed
  optim_kwargs:
    lr: 1.e-2
    weight_decay: 1.e-7
  lr_reduce_on_plateau_kwargs:
    factor: 0.5
    patience: 7
  scheduler_kwargs:
    monitor: &monitor loss/val
    frequency: 1
  target_nan_mask: 0 # null: no mask, 0: 0 mask, ignore: ignore nan values from loss


metrics:
  - name: mae
    metric: mae
    threshold_kwargs: null

  - name: pearsonr
    metric: pearsonr
    threshold_kwargs: null

  - name: f1 > 3
    metric: f1
    num_classes: 2
    average: micro
    threshold_kwargs: &threshold_3
      operator: greater
      threshold: 3
      th_on_preds: True
      th_on_target: True
      target_to_int: True

  - name: f1 > 5
    metric: f1
    num_classes: 2
    average: micro
    threshold_kwargs:
      operator: greater
      threshold: 5
      th_on_preds: True
      th_on_target: True
      target_to_int: True

  - name: precision > 3
    metric: precision
    class_reduction: micro
    threshold_kwargs: *threshold_3

trainer:
  logger:
    save_dir: logs/micro_ZINC
  early_stopping:
    monitor: *monitor
    min_delta: 0
    patience: 10
    mode: &mode min
  model_checkpoint:
    dirpath: models_checkpoints/micro_ZINC/
    filename: "bob"
    monitor: *monitor
    mode: *mode
    save_top_k: 1
    period: 1
  trainer:
    max_epochs: 25
    min_epochs: 5
    gpus: 1

    <|MERGE_RESOLUTION|>--- conflicted
+++ resolved
@@ -3,42 +3,6 @@
   raise_train_error: true   # Whether the code should raise an error if it crashes during training
 
 datamodule:
-<<<<<<< HEAD
-  df_path: goli/data/micro_ZINC/micro_ZINC.csv
-  cache_data_path: goli/data/cache/micro_ZINC/full.cache
-  label_cols: ['score']
-  smiles_col: SMILES
-
-  # Featurization
-  featurization_n_jobs: -1
-  featurization_progress: True
-  featurization:
-    atom_property_list_onehot: [atomic-number, valence]
-    atom_property_list_float: [mass, electronegativity, in-ring]
-    edge_property_list: [] # [bond-type-onehot, stereo, in-ring]
-    add_self_loop: False
-    explicit_H: False
-    use_bonds_weights: False
-    pos_encoding_as_features: &pos_enc
-      pos_type: laplacian_eigvec
-      num_pos: 3
-      normalization: "none"
-      disconnected_comp: True
-    pos_encoding_as_directions: *pos_enc
-
-  # Train, val, test parameters
-  split_val: 0.2
-  split_test: 0.2
-  split_seed: *seed
-  splits_path: null
-  batch_size_train_val: 128
-  batch_size_test: 256
-
-  # Data loading
-  num_workers: 2
-  pin_memory: False
-  persistent_workers: True  # Keep True on Windows if running multiple workers
-=======
   module_type: "DGLFromSmilesDataModule"
   args:
     df_path: goli/data/micro_ZINC/micro_ZINC.csv
@@ -56,6 +20,12 @@
       add_self_loop: False
       explicit_H: False
       use_bonds_weights: False
+      pos_encoding_as_features: &pos_enc
+        pos_type: laplacian_eigvec
+        num_pos: 3
+        normalization: "none"
+        disconnected_comp: True
+      pos_encoding_as_directions: *pos_enc
 
     # Train, val, test parameters
     split_val: 0.2
@@ -69,7 +39,6 @@
     num_workers: 2
     pin_memory: False
     persistent_workers: True  # Keep True on Windows if running multiple workers
->>>>>>> 550f6b0a
 
 
 architecture:
