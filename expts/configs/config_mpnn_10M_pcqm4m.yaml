--- conflicted
+++ resolved
@@ -60,7 +60,6 @@
         # or set path as https://storage.googleapis.com/datasets-public-research/PCQM4M/cxsmiles/pcqm4mv2.csv directly
         smiles_col: "cxsmiles"
         label_cols: ["homo_lumo_gap"]
-<<<<<<< HEAD
         sample_size: 8000 # use sample_size for test
         # splits_path: goli/data/PCQM4M/split_dict_v2.pt  # Download with `wget https://storage.googleapis.com/datasets-public-research/PCQM4M/cxsmiles/split_dict_v2.pt`
         # split_names: ["train", "valid", "test-dev"]
@@ -68,13 +67,6 @@
         # goli/data/PCQM4Mv2/pcqm4m_split.csv
         split_val: 0.1
         split_test: 0.1
-=======
-        # sample_size: 8000 # use sample_size for test
-        splits_path: goli/data/PCQM4Mv2/split_dict_v2.pt  # Download with `wget https://storage.googleapis.com/datasets-public-research/PCQM4M/cxsmiles/split_dict_v2.pt`
-        split_names: ["train", "valid", "test-dev"]
-        # split_test: 0.1
-        # split_val: 0.1
->>>>>>> e796107a
         seed: *seed
         label_normalization:
           method: "normal"
