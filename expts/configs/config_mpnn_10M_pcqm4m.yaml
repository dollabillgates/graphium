--- conflicted
+++ resolved
@@ -25,7 +25,9 @@
 
 accelerator:
   type: cpu  # cpu or ipu or gpu
-
+  trainer:
+    trainer:
+      precision: 32
 
 datamodule:
   module_type: "MultitaskFromSmilesDataModule"
@@ -194,10 +196,6 @@
   optim_kwargs:
     lr: 4.e-4 # warmup can be scheduled using torch_scheduler_kwargs
     # weight_decay: 1.e-7
-<<<<<<< HEAD
-=======
-    loss_scaling: 1
->>>>>>> 1b506dd2
   torch_scheduler_kwargs:
     module_type: WarmUpLinearLR
     max_num_epochs: &max_epochs 100
@@ -244,10 +242,6 @@
     save_top_k: 1
     every_n_epochs: 100
   trainer:
-<<<<<<< HEAD
-=======
-    precision: 16 # changes to 32 when running on cpu
->>>>>>> 1b506dd2
     max_epochs: *max_epochs
     min_epochs: 1
     accumulate_grad_batches: 1
