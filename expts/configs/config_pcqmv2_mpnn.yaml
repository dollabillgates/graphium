# Testing the mpnn only model with the PCQMv2 dataset on IPU.
constants:
  name: &name pcqm4mv2_mpnn_4layer
  seed: &seed 42
  raise_train_error: true   # Whether the code should raise an error if it crashes during training
  accelerator:
    type: ipu  # cpu or ipu or gpu

datamodule:
  module_type: "MultitaskFromSmilesDataModule"
  # module_type: "FakeDataModule"  # Option to use generated data
  args: # Matches that in the test_multitask_datamodule.py case.
    task_specific_args:   # To be replaced by a new class "DatasetParams"
      homolumo:
        df: null
        df_path: goli/data/PCQM4Mv2/pcqm4mv2.csv #goli/data/PCQM4Mv2/pcqm4mv2.csv
        # wget https://storage.googleapis.com/datasets-public-research/PCQM4M/cxsmiles/pcqm4mv2.csv
        # or set path as https://storage.googleapis.com/datasets-public-research/PCQM4M/cxsmiles/pcqm4mv2.csv directly
        smiles_col: "cxsmiles"
        label_cols: ["homo_lumo_gap"]
<<<<<<< HEAD
        sample_size: 6000 # use sample_size for test
        splits_path: goli/data/PCQM4Mv2/split_dict_v2.pt  # Download with `wget https://storage.googleapis.com/datasets-public-research/PCQM4M/cxsmiles/split_dict.pt`
=======
        # sample_size: 3000 # use sample_size for test
        splits_path: goli/data/PCQM4Mv2/split_dict_v2.pt  # Download with `wget https://storage.googleapis.com/datasets-public-research/PCQM4M/cxsmiles/split_dict_v2.pt`
>>>>>>> 5074e0ef
        # goli/data/PCQM4Mv2/split_dict.pt
        # goli/data/PCQM4Mv2/pcqm4m_split.csv
        split_names: ["train", "valid", "test-dev"]

    # Featurization
    prepare_dict_or_graph: pyg:graph
    featurization_n_jobs: 20
    featurization_progress: True
    featurization_backend: "loky"
    cache_data_path: "./datacache"
    processed_graph_data_path: "goli/data/PCQM4Mv2/"
    featurization:
    # OGB: ['atomic_num', 'degree', 'possible_formal_charge', 'possible_numH' (total-valence),
    # 'possible_number_radical_e', 'possible_is_aromatic', 'possible_is_in_ring',
    # 'num_chiral_centers (not included yet)']
      atom_property_list_onehot: [atomic-number, group, period, total-valence]
      atom_property_list_float: [degree, formal-charge, radical-electron, aromatic, in-ring]
      # OGB: ['possible_bond_type', 'possible_bond_stereo', 'possible_is_in_ring']
      edge_property_list: [bond-type-onehot, stereo, in-ring]
      add_self_loop: False
      explicit_H: False # if H is included
      use_bonds_weights: False
      pos_encoding_as_features: # encoder dropout 0.18
        pos_types:
          la_pos: &pos_enc
            pos_type: laplacian_eigvec_eigval #laplacian_eigvec
            num_pos: 8
            normalization: "none" # nomrlization already applied on the eigen vectors
            disconnected_comp: True # if eigen values/vector for disconnected graph are included
          rw_pos: # use same name as pe_encoder
            pos_type: rwse
            ksteps: 16
      # pos_encoding_as_directions: *pos_enc # Only for DGN or directional pooling

    # Data handling-related
    batch_size_training: 64
    batch_size_inference: 16
    # cache_data_path: .
    num_workers: 40 # -1 to use all
    persistent_workers: True # if use persistent worker at the start of each epoch.
    # Using persistent_workers false might make the start of each epoch very long.
    featurization_backend: "loky"

    ipu_dataloader_training_opts:
      mode: async
      max_num_nodes_per_graph: 20 # train max nodes: 20, max_edges: 54
      max_num_edges_per_graph: 60

    ipu_dataloader_inference_opts:
      mode: async
      max_num_nodes_per_graph: 20 # valid max nodes: 51, max_edges: 118
      max_num_edges_per_graph: 120
      # test-dev max nodes: 50, max_edges: 116
      # test-challenge max nodes: 51, max_edges: 106

architecture:
  model_type: FullGraphMultiTaskNetwork
  mup_base_path: null
  pre_nn:   # Set as null to avoid a pre-nn network
    out_dim: 256
    hidden_dims: 1024
    depth: 2
    activation: relu
    last_activation: none
    dropout: &dropout 0.1
    normalization: &normalization layer_norm
    last_normalization: *normalization
    residual_type: none

  pre_nn_edges:   # Set as null to avoid a pre-nn network
    out_dim: 128
    hidden_dims: 512
    depth: 2
    activation: relu
    last_activation: none
    dropout: *dropout
    normalization: *normalization
    last_normalization: *normalization
    residual_type: none

  pe_encoders:
    out_dim: 32
    pool: "sum" #"mean" "max"
    last_norm: None #"batch_norm", "layer_norm"
    encoders: #la_pos |  rw_pos
      la_pos:  # Set as null to avoid a pre-nn network
        encoder_type: "laplacian_pe"
        input_keys: ["eigvecs", "eigvals"]
        output_keys: ["feat"]
        hidden_dim: 64
        out_dim: 32
        model_type: 'DeepSet' #'Transformer' or 'DeepSet'
        num_layers: 2
        num_layers_post: 1 # Num. layers to apply after pooling
        dropout: 0.1
        first_normalization: "none" #"batch_norm" or "layer_norm"
      rw_pos:
        encoder_type: "mlp"
        input_keys: ["rwse"]
        output_keys: ["feat"]
        hidden_dim: 64
        out_dim: 32
        num_layers: 2
        dropout: 0.1
        normalization: "layer_norm" #"batch_norm" or "layer_norm"
        first_normalization: "layer_norm" #"batch_norm" or "layer_norm"


  gnn:  # Set as null to avoid a post-nn network
    out_dim: 256
    hidden_dims: 256
    depth: 4
    activation: gelu
    last_activation: none
    dropout: 0.0
    normalization: "layer_norm"
    last_normalization: *normalization
    residual_type: simple
    pooling: [sum]
    virtual_node: 'none'
    layer_type: 'pyg:gps' #pyg:gine #'pyg:gps' # pyg:gated-gcn, pyg:gine,pyg:gps
    layer_kwargs:  # Parameters for the model itself. You could define dropout_attn: 0.1
      node_residual: false
      mpnn_type: 'pyg:mpnnplus'
      mpnn_kwargs:
        in_dim: 256
        out_dim: 256
        in_dim_edges: 128
        out_dim_edges: 128
      attn_type: "none" # "full-attention", "none"
      # biased_attention: false
      attn_kwargs: null


  post_nn: null

  task_heads:
    homolumo:
      out_dim: 1
      hidden_dims: 256
      depth: 2                          # Not needed if we have hidden_dims
      activation: relu
      last_activation: none
      dropout: *dropout
      normalization: *normalization
      last_normalization: "none"
      residual_type: none

#Task-specific
predictor:
  metrics_on_progress_bar:
    homolumo: ["mae", "pearsonr"]
  loss_fun:
    homolumo: mse_ipu
  random_seed: *seed
  optim_kwargs:
    lr: 4.e-4 # warmup can be scheduled using torch_scheduler_kwargs
    # weight_decay: 1.e-7
  torch_scheduler_kwargs:
    module_type: WarmUpLinearLR
    max_num_epochs: &max_epochs 100
    warmup_epochs: 10
    verbose: False
  scheduler_kwargs:
  #  monitor: &monitor homolumo/mae/train
  #  mode: min
  #  frequency: 1
  target_nan_mask: null # null: no mask, 0: 0 mask, ignore: ignore nan values from loss
  flag_kwargs:
    n_steps: 0 # 1
    alpha: 0.0 # 0.01

# Task-specific
metrics:
  homolumo:
    - name: mae
      metric: mae_ipu
      target_nan_mask: null
      multitask_handling: flatten
      threshold_kwargs: null
    - name: pearsonr
      metric: pearsonr_ipu
      threshold_kwargs: null
      target_nan_mask: null
      multitask_handling: mean-per-label

trainer:
  logger:
    save_dir: logs/PCQMv2
    name: *name
    project: PCQMv2_mpnn
  #early_stopping:
  #  monitor: *monitor
  #  min_delta: 0
  #  patience: 10
  #  mode: &mode min
  model_checkpoint:
    dirpath: models_checkpoints/PCMQv2/
    filename: *name
    #monitor: *monitor
    #mode: *mode
    save_top_k: 1
    every_n_epochs: 100
  trainer:
    precision: 16
    max_epochs: *max_epochs
    min_epochs: 1
    accumulate_grad_batches: 2
    check_val_every_n_epoch: 20<|MERGE_RESOLUTION|>--- conflicted
+++ resolved
@@ -18,13 +18,8 @@
         # or set path as https://storage.googleapis.com/datasets-public-research/PCQM4M/cxsmiles/pcqm4mv2.csv directly
         smiles_col: "cxsmiles"
         label_cols: ["homo_lumo_gap"]
-<<<<<<< HEAD
-        sample_size: 6000 # use sample_size for test
-        splits_path: goli/data/PCQM4Mv2/split_dict_v2.pt  # Download with `wget https://storage.googleapis.com/datasets-public-research/PCQM4M/cxsmiles/split_dict.pt`
-=======
         # sample_size: 3000 # use sample_size for test
         splits_path: goli/data/PCQM4Mv2/split_dict_v2.pt  # Download with `wget https://storage.googleapis.com/datasets-public-research/PCQM4M/cxsmiles/split_dict_v2.pt`
->>>>>>> 5074e0ef
         # goli/data/PCQM4Mv2/split_dict.pt
         # goli/data/PCQM4Mv2/pcqm4m_split.csv
         split_names: ["train", "valid", "test-dev"]
