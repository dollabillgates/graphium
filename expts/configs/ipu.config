--- conflicted
+++ resolved
@@ -1,14 +1,6 @@
 deviceIterations(1) # IPU would require large batches to be ready for the model.
-<<<<<<< HEAD
-replicationFactor(4)
-#enableProfiling("graph_analyser")       # The folder where the profile will be stored
-#enableExecutableCaching("pop_compiler_cache")
-TensorLocations.numIOTiles(128)
-_Popart.set("defaultPrefetchBufferingDepth", 768)
-=======
 replicationFactor(8)
 # enableProfiling("graph_analyser")       # The folder where the profile will be stored
 # enableExecutableCaching("pop_compiler_cache")
 TensorLocations.numIOTiles(128)
-_Popart.set("defaultBufferingDepth", 256)
->>>>>>> 5019f686
+_Popart.set("defaultBufferingDepth", 256)