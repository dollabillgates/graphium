<<<<<<< HEAD
deviceIterations(2)
replicationFactor(1)
enableProfiling("graph_analyser")       # The folder where the profile will be stored
enableExecutableCaching("pop_compiler_cache")
=======
deviceIterations(1) # IPU would require large batches to be ready for the model.
replicationFactor(8)
# enableProfiling("graph_analyser")       # The folder where the profile will be stored
# enableExecutableCaching("pop_compiler_cache")
>>>>>>> 488f3bf4
TensorLocations.numIOTiles(128)
_Popart.set("defaultBufferingDepth", 256)<|MERGE_RESOLUTION|>--- conflicted
+++ resolved
@@ -1,13 +1,6 @@
-<<<<<<< HEAD
-deviceIterations(2)
-replicationFactor(1)
-enableProfiling("graph_analyser")       # The folder where the profile will be stored
-enableExecutableCaching("pop_compiler_cache")
-=======
 deviceIterations(1) # IPU would require large batches to be ready for the model.
 replicationFactor(8)
 # enableProfiling("graph_analyser")       # The folder where the profile will be stored
 # enableExecutableCaching("pop_compiler_cache")
->>>>>>> 488f3bf4
 TensorLocations.numIOTiles(128)
 _Popart.set("defaultBufferingDepth", 256)