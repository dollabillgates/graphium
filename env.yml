channels:
  - conda-forge
  - dglteam

dependencies:
  - python >=3.7
  - pip
  - click
  - loguru
  - omegaconf >=2.0.0
  - tqdm

  # scientific
  - numpy
  - scipy >=1.4
  - pandas >=1.0
  - scikit-learn

  # viz
  - matplotlib >=3.0.1
  - seaborn

  # cloud IO
  - fsspec >=2021.6
  - s3fs >=2021.6
  - gcsfs >=2021.6
  - appdirs

  # ML packages
  - cudatoolkit  # works also with CPU-only system.
  - pytorch >=1.10.2
  - tensorboard
<<<<<<< HEAD
  - pytorch-lightning >=1.5
  - torchmetrics >=0.7.0, <0.11
=======
  - pytorch-lightning >=1.5,<1.9
  - torchmetrics >=0.7.0,<0.11
>>>>>>> 649adc15
  - dgl >=0.5.2
  - hydra-core >=1.0
  - ogb
  - pytorch_geometric >=2.0
  - wandb
  - optuna
  - mup

  # chemistry
  - rdkit >=2020.09
  - datamol >=0.3.4
  - mordred
  - umap-learn

   # Dev
  - pytest >=6.0
  - pytest-cov
  - black >=22
  - jupyterlab
  - ipywidgets
  - anaconda-client

  # Doc
  - mkdocs
  - mkdocs-material
  - mkdocs-material-extensions
  - mkdocstrings
  - mkdocstrings-python
  - mkdocs-jupyter
  - mkdocs-click
  - markdown-include

  # Releasing tools
  - rever >=0.4.5
  - conda-smithy<|MERGE_RESOLUTION|>--- conflicted
+++ resolved
@@ -30,13 +30,8 @@
   - cudatoolkit  # works also with CPU-only system.
   - pytorch >=1.10.2
   - tensorboard
-<<<<<<< HEAD
-  - pytorch-lightning >=1.5
-  - torchmetrics >=0.7.0, <0.11
-=======
   - pytorch-lightning >=1.5,<1.9
   - torchmetrics >=0.7.0,<0.11
->>>>>>> 649adc15
   - dgl >=0.5.2
   - hydra-core >=1.0
   - ogb
