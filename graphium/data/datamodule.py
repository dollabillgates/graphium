import tempfile
from contextlib import redirect_stderr, redirect_stdout
from typing import Type, List, Dict, Union, Any, Callable, Optional, Tuple, Iterable, Literal

import os
from functools import partial
import importlib.resources
import zipfile
from copy import deepcopy
import time
import gc

import platformdirs
import re
from graphium.data.utils import get_keys

from loguru import logger
import fsspec
import omegaconf

import pandas as pd
import numpy as np
import datamol as dm
from tqdm import tqdm
import os.path as osp
from fastparquet import ParquetFile

from sklearn.model_selection import train_test_split

import lightning
from lightning.pytorch.trainer.states import RunningStage

import torch
from torch.utils.data.dataloader import DataLoader, Dataset
from torch.utils.data import Subset

from graphium.utils import fs
from graphium.features import (
    mol_to_graph_dict,
    GraphDict,
    mol_to_pyggraph,
)
<<<<<<< HEAD
from graphium.data.utils import graphium_package_path
from graphium.data.sampler import DatasetSubSampler
=======
from graphium.data.utils import graphium_package_path, found_size_mismatch
>>>>>>> f5747318
from graphium.utils.arg_checker import check_arg_iterator
from graphium.utils.hashing import get_md5_hash
from graphium.data.smiles_transform import (
    did_featurization_fail,
    BatchingSmilesTransform,
    smiles_to_unique_mol_ids,
)
from graphium.data.collate import graphium_collate_fn
import graphium.data.dataset as Datasets
from graphium.data.normalization import LabelNormalization
from graphium.data.multilevel_utils import extract_labels

torch.multiprocessing.set_sharing_strategy("file_system")


PCQM4M_meta = {
    "num tasks": 1,
    "eval metric": "mae",
    "download_name": "pcqm4m_kddcup2021",
    "url": "https://dgl-data.s3-accelerate.amazonaws.com/dataset/OGB-LSC/pcqm4m_kddcup2021.zip",  # TODO: Allow PyG
    "data type": "mol",
    "has_node_attr": True,
    "has_edge_attr": True,
    "task type": "regression",
    "num classes": -1,
    "split": "scaffold",
    "additional node files": "None",
    "additional edge files": "None",
    "binary": False,
    "version": 1,
}

PCQM4Mv2_meta = deepcopy(PCQM4M_meta)
PCQM4Mv2_meta.update(
    {
        "download_name": "pcqm4m-v2",
        "url": "https://dgl-data.s3-accelerate.amazonaws.com/dataset/OGB-LSC/pcqm4m-v2.zip",  # TODO: Allow PyG
        "version": 2,
    }
)


class BaseDataModule(lightning.LightningDataModule):
    def __init__(
        self,
        batch_size_training: int = 16,
        batch_size_inference: int = 16,
        batch_size_per_pack: Optional[int] = None,
        num_workers: int = 0,
        pin_memory: bool = True,
        persistent_workers: bool = False,
        collate_fn: Optional[Callable] = None,
    ):
        """
        base dataset module for all datasets (to be inherented)

        Parameters:
            batch_size_training: batch size for training
            batch_size_inference: batch size for inference
            num_workers: number of workers for data loading
            pin_memory: whether to pin memory
            persistent_workers: whether to use persistent workers
            collate_fn: collate function for batching
        """
        super().__init__()

        self.batch_size_training = batch_size_training
        self.batch_size_inference = batch_size_inference
        self.batch_size_per_pack = batch_size_per_pack
        if self.batch_size_per_pack is not None:
            # Check that batch_size_per_pack is a divisor of batch_size_training and batch_size_inference
            assert (
                self.batch_size_training % self.batch_size_per_pack == 0
            ), f"batch_size_training must be a multiple of batch_size_per_pack, provided batch_size_training={self.batch_size_training}, batch_size_per_pack={self.batch_size_per_pack}"
            assert (
                self.batch_size_inference % self.batch_size_per_pack == 0
            ), f"batch_size_inference must be a multiple of batch_size_per_pack, provided batch_size_inference={self.batch_size_inference}, batch_size_per_pack={self.batch_size_per_pack}"

        self.num_workers = num_workers
        self.pin_memory = pin_memory
        self.persistent_workers = persistent_workers

        self.collate_fn = self.get_collate_fn(collate_fn)

        self.train_ds = None
        self.val_ds = None
        self.test_ds = None
        self._predict_ds = None

        self._data_is_prepared = False

    def prepare_data(self):
        raise NotImplementedError()

    def setup(self):
        raise NotImplementedError()

    def train_dataloader(self, **kwargs):
        """
        return the training dataloader
        """
        return self.get_dataloader(
            dataset=self.train_ds,  # type: ignore
            shuffle=True,
            stage=RunningStage.TRAINING,
            **kwargs,
        )

    def val_dataloader(self, **kwargs):
        r"""
        return the validation dataloader
        """
        return self.get_dataloader(
            dataset=self.val_ds,  # type: ignore
            shuffle=False,
            stage=RunningStage.VALIDATING,
            **kwargs,
        )

    def test_dataloader(self, **kwargs):
        r"""
        return the test dataloader
        """
        return self.get_dataloader(
            dataset=self.test_ds,  # type: ignore
            shuffle=False,
            stage=RunningStage.TESTING,
            **kwargs,
        )

    def predict_dataloader(self, **kwargs):
        """
        return the dataloader for prediction
        """
        return self.get_dataloader(
            dataset=self.predict_ds,  # type: ignore
            shuffle=False,
            stage=RunningStage.PREDICTING,
            **kwargs,
        )

    def get_collate_fn(self, collate_fn):
        if collate_fn is None:
            # Some values become `inf` when changing data type. `mask_nan` deals with that
            collate_fn = partial(
                graphium_collate_fn, mask_nan=0, batch_size_per_pack=self.batch_size_per_pack
            )
            collate_fn.__name__ = graphium_collate_fn.__name__

        return collate_fn

    @property
    def is_prepared(self):
        raise NotImplementedError()

    @property
    def is_setup(self):
        raise NotImplementedError()

    @property
    def num_node_feats(self):
        raise NotImplementedError()

    @property
    def num_edge_feats(self):
        raise NotImplementedError()

    @property
    def predict_ds(self):
        """Get the dataset used for the prediction"""
        if self._predict_ds is None:
            return self.test_ds
        else:
            return self._predict_ds

    @property
    def get_num_workers(self):
        """
        get the number of workers to use
        """
        if self.num_workers == -1:
            num_workers = os.cpu_count()
            num_workers = num_workers if num_workers is not None else 0
        else:
            num_workers = self.num_workers
        return num_workers

    @predict_ds.setter
    def predict_ds(self, value):
        """Set the dataset for the prediction"""
        self._predict_ds = value

    def get_fake_graph(self):
        raise NotImplementedError()

    # Private methods

    @staticmethod
    def _read_csv(
        path: str,
        **kwargs,
    ) -> pd.DataFrame:
        """
        private method for reading a csv file
        Parameters:
            path: path to the csv file
            kwargs: keyword arguments for pd.read_csv
        Returns:
            pd.DataFrame: the panda dataframe storing molecules
        """

        path = str(path)

        if path.endswith((".csv", ".csv.gz", ".csv.zip", ".csv.bz2")):
            sep = ","
        elif path.endswith((".tsv", ".tsv.gz", ".tsv.zip", ".tsv.bz2")):
            sep = "\t"
        else:
            raise ValueError(f"unsupported file `{path}`")
        kwargs.setdefault("sep", sep)

        if path.startswith("graphium://"):
            path = graphium_package_path(path)

        df = pd.read_csv(path, **kwargs)
        return df

    @staticmethod
    def _get_data_file_type(path):
        # Extract the extension
        name, ext = os.path.splitext(path)

        # support compressed files
        _, ext2 = os.path.splitext(name)
        if ext2 != "":
            ext = f"{ext2}{ext}"

        if ext.endswith((".parquet")):  # Support parquet files. Compression is implicit
            return "parquet"
        elif ".sdf" in ext:  # support compressed sdf files
            return "sdf"
        elif ".csv" in ext:  # support compressed csv files
            return "csv"
        elif ".tsv" in ext:  # support compressed tsv files
            return "tsv"
        elif ".pkl" in ext:  # support compressed pickle files
            return "pkl"
        elif ext.endswith(".pt"):  # Pytorch tensor files, used for storing index splits
            return "pt"
        else:
            raise ValueError(f"unsupported file `{path}`")

    @staticmethod
    def _get_table_columns(path: str) -> List[str]:
        """
        Get the columns of a table without reading all the data.
        Might be slow to decompress the file if the file is compressed.

        Parameters:
            path: path to the table file

        Returns:
            List[str]: the column names
        """

        datafile_type = BaseDataModule._get_data_file_type(path)

        if datafile_type == "parquet":
            # Read the schema of a parquet file
            file = ParquetFile(path)
            schema = file.pandas_metadata["columns"]
            column_names = [s["name"] for s in schema if s["name"] is not None]
        elif datafile_type == "sdf":
            df = BaseDataModule._read_sdf(path, max_num_mols=5, discard_invalud=True, n_jobs=1)
            column_names = df.columns
        elif datafile_type in ["csv", "tsv"]:
            # Read the schema of a csv / tsv file
            df = BaseDataModule._read_csv(path, nrows=5)
            column_names = df.columns
        return column_names

    @staticmethod
    def _read_parquet(path, **kwargs):
        kwargs.pop("dtype", None)  # Only useful for csv
        column_names = BaseDataModule._get_table_columns(path)

        # Change the 'usecols' parameter to 'columns'
        columns = kwargs.pop("columns", None)
        if "usecols" in kwargs.keys():
            assert columns is None, "Ambiguous value of `columns`"
            columns = kwargs.pop("usecols")
        if columns is None:
            columns = column_names
        for column in columns:
            assert (
                column in column_names
            ), f"Column `{column}` is not in the parquet file with columns {column_names}"

        # Read the parquet file per column, and convert the data to float16 to reduce memory consumption
        all_series = {}
        progress = tqdm(columns)
        for col in progress:
            # Read single column
            progress.set_description(f"Reading parquet column `{col}`")
            this_series = pd.read_parquet(path, columns=[col], engine="fastparquet", **kwargs)[col]

            # Check if the data is float
            first_elem = this_series.values[0]
            is_float = False
            if isinstance(first_elem, (list, tuple)):
                is_float = isinstance(first_elem[0], float) or (first_elem[0].dtype.kind == "f")
            elif isinstance(first_elem, np.ndarray):
                is_float = isinstance(first_elem, float) or (first_elem.dtype.kind == "f")

            # Convert floats to float16
            if is_float:
                if isinstance(first_elem, (np.ndarray, list)):
                    this_series.update(
                        pd.Series([np.asarray(elem).astype(np.float16) for elem in this_series])
                    )
                else:
                    this_series = this_series.astype(np.float16)

            all_series[col] = this_series
            gc.collect()  # Reset memory after each column

        # Merge columns into a dataframe
        df = pd.concat(all_series, axis=1)

        return df

    @staticmethod
    def _read_sdf(path: str, mol_col_name: str = "_rdkit_molecule_obj", **kwargs):
        r"""
        read a given sdf file into a pandas dataframe
        uses datamol.read_sdf to read the sdf file
        Parameters:
            path: path to the sdf file
            mol_col_name: name of the column containing the molecule object
            kwargs: arguments to pass to datamol.read_sdf
        Returns:
            pandas dataframe containing the molecules and their conformer coordinates from the sdf file

        Note: please change mol_col_name to be the column name corresoonding to the molecule object in your sdf file
        """

        # Set default arguments for reading the SDF
        kwargs.setdefault("smiles_column", "smiles")
        kwargs.setdefault("sanitize", False)
        kwargs.setdefault("include_private", True)
        kwargs.setdefault("include_computed", True)
        kwargs.setdefault("remove_hs", True)
        kwargs.setdefault("n_jobs", -1)
        kwargs.setdefault("max_num_mols", kwargs.pop("sample_size", None))
        kwargs.setdefault("discard_invalid", False)

        # Get the interesting columns
        mol_cols = mol_col_name  # adjust this to be the column name in your sdf file
        kwargs.setdefault("mol_column", mol_cols)
        usecols = kwargs.pop("usecols", None)
        dtype = kwargs.pop("dtype", None)
        smiles_col = kwargs["smiles_column"]

        # Read the SDF
        df = dm.read_sdf(path, as_df=True, **kwargs)

        # Keep only the columns needed
        if usecols is not None:
            df = df[usecols + [mol_cols]]

        # Convert the dtypes
        if dtype is not None:
            label_columns = list(set(usecols) - set([mol_cols, smiles_col]))
            dtype_mapper = {col: dtype for col in label_columns}
            df.astype(dtype=dtype_mapper, copy=False)

        return df

    @staticmethod
    def _glob(path: str) -> List[str]:
        """
        glob a given path
        Parameters:
            path: path to glob
        Returns:
            List[str]: list of paths
        """
        files = dm.fs.glob(path)
        files = [f.replace("file://", "") for f in files]
        return files

    def _read_table(self, path: str, **kwargs) -> pd.DataFrame:
        """
        a general read file function which determines if which function to use, either _read_csv or _read_parquet
        Parameters:
            path: path to the file to read
            kwargs: keyword arguments for pd.read_csv or pd.read_parquet
        Returns:
            pd.DataFrame: the panda dataframe storing molecules
        """
        files = self._glob(path)
        if len(files) == 0:
            raise FileNotFoundError(f"No such file or directory `{path}`")

        if len(files) > 1:
            files = tqdm(sorted(files), desc=f"Reading files at `{path}`")
        dfs = []
        for file in files:
            file_type = self._get_data_file_type(file)
            if file_type == "parquet":
                df = self._read_parquet(file, **kwargs)
            elif file_type == "sdf":  # support compressed sdf files
                df = self._read_sdf(file, **kwargs)
            elif file_type in ["csv", "tsv"]:  # support compressed csv and tsv files
                df = self._read_csv(file, **kwargs)
            else:
                raise ValueError(f"unsupported file `{file}`")
            dfs.append(df)

        return pd.concat(dfs, ignore_index=True)

    def get_dataloader_kwargs(self, stage: RunningStage, shuffle: bool, **kwargs) -> Dict[str, Any]:
        """
        Get the options for the dataloader depending on the current stage.

        Parameters:
            stage: Whether in Training, Validating, Testing, Sanity-checking, Predicting, or Tuning phase.
            shuffle: set to ``True`` to have the data reshuffled at every epoch.

        Returns:
            Arguments to pass to the `DataLoader` during initialization
        """
        loader_kwargs = {}

        # Get batch size and IPU options for training set
        # if stage in [RunningStage.TRAINING, RunningStage.TUNING]:
        if stage in [RunningStage.TRAINING]:
            loader_kwargs["batch_size"] = self.batch_size_training

        # Get batch size and IPU options for validation / testing sets
        elif stage in [RunningStage.VALIDATING, RunningStage.TESTING, RunningStage.PREDICTING]:
            loader_kwargs["batch_size"] = self.batch_size_inference
        else:
            raise ValueError(f"Wrong value for `stage`. Provided `{stage}`")

        # Set default parameters
        loader_kwargs["shuffle"] = shuffle
        loader_kwargs["collate_fn"] = self.collate_fn
        loader_kwargs["num_workers"] = self.get_num_workers
        loader_kwargs["pin_memory"] = self.pin_memory
        loader_kwargs["persistent_workers"] = self.persistent_workers

        # Update from provided parameters
        loader_kwargs.update(**kwargs)

        return loader_kwargs

    def get_dataloader(self, dataset: Dataset, shuffle: bool, stage: RunningStage) -> DataLoader:
        """
        Get the dataloader for a given dataset

        Parameters:
            dataset: The dataset from which to load the data
            shuffle: set to ``True`` to have the data reshuffled at every epoch.
            stage: Whether in Training, Validating, Testing, Sanity-checking, Predicting, or Tuning phase.

        Returns:
            The dataloader to sample from
        """
        kwargs = self.get_dataloader_kwargs(stage=stage, shuffle=shuffle)
        return self._dataloader(dataset=dataset, shuffle=shuffle, stage=stage, **kwargs)

    def _dataloader(self, dataset: Dataset, **kwargs) -> DataLoader:
        r"""
        Get a dataloader for a given dataset
        Parameters:
            dataset: The dataset from which to load the data
            kwargs: keyword arguments for DataLoader
        Returns:
            The dataloader to sample from
        """

        loader = DataLoader(
            dataset=dataset,
            **kwargs,
        )

        return loader

    def get_max_num_nodes_datamodule(self, stages: Optional[List[str]] = None) -> int:
        """
        Get the maximum number of nodes across all datasets from the datamodule

        Parameters:
            datamodule: The datamodule from which to extract the maximum number of nodes
            stages: The stages from which to extract the max num nodes.
                Possible values are ["train", "val", "test", "predict"].
                If None, all stages are considered.

        Returns:
            max_num_nodes: The maximum number of nodes across all datasets from the datamodule
        """

        allowed_stages = ["train", "val", "test", "predict"]
        if stages is None:
            stages = allowed_stages
        for stage in stages:
            assert stage in allowed_stages, f"stage value `{stage}` not allowed."

        max_num_nodes = 0
        # Max number of nodes in the training dataset
        if (self.train_ds is not None) and ("train" in stages):
            logger.info("Max num nodes being calcuated train")
            max_num_nodes = max(max_num_nodes, self.train_ds.max_num_nodes_per_graph)

        # Max number of nodes in the validation dataset
        if (
            (self.val_ds is not None)
            and ("val" in stages)
            and (self.val_ds.max_num_nodes_per_graph is not None)
        ):
            logger.info("Max num nodes being calcuated val")
            max_num_nodes = max(max_num_nodes, self.val_ds.max_num_nodes_per_graph)

        # Max number of nodes in the test dataset
        if (
            (self.test_ds is not None)
            and ("test" in stages)
            and (self.test_ds.max_num_nodes_per_graph is not None)
        ):
            logger.info("Max num nodes being calcuated test")
            max_num_nodes = max(max_num_nodes, self.test_ds.max_num_nodes_per_graph)

        # Max number of nodes in the predict dataset
        if (
            (self.predict_ds is not None)
            and ("predict" in stages)
            and (self.predict_ds.max_num_nodes_per_graph is not None)
        ):
            max_num_nodes = max(max_num_nodes, self.predict_ds.max_num_nodes_per_graph)

        return max_num_nodes

    def get_max_num_edges_datamodule(self, stages: Optional[List[str]] = None) -> int:
        """
        Get the maximum number of edges across all datasets from the datamodule

        Parameters:
            datamodule: The datamodule from which to extract the maximum number of nodes
            stages: The stages from which to extract the max num nodes.
                Possible values are ["train", "val", "test", "predict"].
                If None, all stages are considered.

        Returns:
            max_num_edges: The maximum number of edges across all datasets from the datamodule
        """

        allowed_stages = ["train", "val", "test", "predict"]
        if stages is None:
            stages = allowed_stages
        for stage in stages:
            assert stage in allowed_stages, f"stage value `{stage}` not allowed."

        max_num_edges = 0
        # Max number of nodes/edges in the training dataset
        if (
            (self.train_ds is not None)
            and ("train" in stages)
            and (self.train_ds.max_num_edges_per_graph is not None)
        ):
            max_num_edges = max(max_num_edges, self.train_ds.max_num_edges_per_graph)

        # Max number of nodes/edges in the validation dataset
        if (
            (self.val_ds is not None)
            and ("val" in stages)
            and (self.val_ds.max_num_edges_per_graph is not None)
        ):
            max_num_edges = max(max_num_edges, self.val_ds.max_num_edges_per_graph)

        # Max number of nodes/edges in the test dataset
        if (
            (self.test_ds is not None)
            and ("test" in stages)
            and (self.test_ds.max_num_edges_per_graph is not None)
        ):
            max_num_edges = max(max_num_edges, self.test_ds.max_num_edges_per_graph)

        # Max number of nodes/edges in the predict dataset
        if (
            (self.predict_ds is not None)
            and ("predict" in stages)
            and (self.predict_ds.max_num_edges_per_graph is not None)
        ):
            max_num_edges = max(max_num_edges, self.predict_ds.max_num_edges_per_graph)

        return max_num_edges


class DatasetProcessingParams:
    def __init__(
        self,
        task_level: Optional[str] = None,
        df: Optional[pd.DataFrame] = None,
        df_path: Optional[Union[str, os.PathLike]] = None,
        smiles_col: Optional[str] = None,
        label_cols: List[str] = None,
        weights_col: Optional[str] = None,  # Not needed
        weights_type: Optional[str] = None,  # Not needed
        idx_col: Optional[str] = None,
        mol_ids_col: Optional[str] = None,
        sample_size: Union[int, float, Type[None]] = None,
        split_val: float = 0.2,
        split_test: float = 0.2,
        seed: int = None,
        epoch_sampling_fraction: float = 1.0,
        splits_path: Optional[Union[str, os.PathLike]] = None,
        split_names: Optional[List[str]] = ["train", "val", "test"],
        label_normalization: Optional[Union[Dict[str, Any], omegaconf.DictConfig]] = None,
    ):
        """
        object to store the parameters for the dataset processing
        Parameters:
            task_level: The task level, wether it is graph, node, edge or nodepair
            df: The dataframe containing the data
            df_path: The path to the dataframe containing the data
            smiles_col: The column name of the smiles
            label_cols: The column names of the labels
            weights_col: The column name of the weights
            weights_type: The type of weights
            idx_col: The column name of the indices
            mol_ids_col: The column name of the molecule ids
            sample_size: The size of the sample
            split_val: The fraction of the data to use for validation
            split_test: The fraction of the data to use for testing
            seed: The seed to use for the splits and subsampling
            splits_path: The path to the splits
        """

        if df is None and df_path is None:
            raise ValueError("Either `df` or `df_path` must be provided")
        if epoch_sampling_fraction <= 0 or epoch_sampling_fraction > 1:
            raise ValueError("The value of epoch_sampling_fraction must be in the range of (0, 1].")

        self.df = df
        self.task_level = task_level
        self.df_path = df_path
        self.smiles_col = smiles_col
        self.label_cols = label_cols
        self.weights_col = weights_col
        self.weights_type = weights_type
        self.idx_col = idx_col
        self.mol_ids_col = mol_ids_col
        self.sample_size = sample_size
        self.split_val = split_val
        self.split_test = split_test
        self.seed = seed
        self.splits_path = splits_path
        self.split_names = split_names
        self.label_normalization = label_normalization
        self.epoch_sampling_fraction = epoch_sampling_fraction


class IPUDataModuleModifier:
    def __init__(
        self,
        ipu_inference_opts: Optional["poptorch.Options"] = None,
        ipu_training_opts: Optional["poptorch.Options"] = None,
        ipu_dataloader_training_opts: Optional["IPUDataloaderOptions"] = None,
        ipu_dataloader_inference_opts: Optional["IPUDataloaderOptions"] = None,
        *args,
        **kwargs,
    ) -> None:
        r"""
        wrapper functions from the a `DataModule` to support IPU and IPU options To be used in dual inheritance, for example:
        ```
        IPUDataModule(BaseDataModule, IPUDataModuleModifier):
            def __init__(self, **kwargs):
                BaseDataModule.__init__(self, **kwargs)
                IPUDataModuleModifier.__init__(self, **kwargs)
        ```

        Parameters:
            ipu_inference_opts: Options for the IPU in inference mode. Ignore if not using IPUs
            ipu_training_opts: Options for the IPU in training mode. Ignore if not using IPUs
            ipu_dataloader_kwargs_train_val: Options for the dataloader for the IPU. Ignore if not using IPUs
            ipu_dataloader_kwargs_test: Options for the dataloader for the IPU. Ignore if not using IPUs
            args: Arguments for the `DataModule`
            kwargs: Keyword arguments for the `DataModule`
        """
        self.ipu_inference_opts = ipu_inference_opts
        self.ipu_training_opts = ipu_training_opts
        self.ipu_dataloader_training_opts = ipu_dataloader_training_opts
        self.ipu_dataloader_inference_opts = ipu_dataloader_inference_opts

    def _dataloader(self, dataset: Dataset, **kwargs) -> "poptorch.DataLoader":
        """
        Get a poptorch dataloader for a given dataset
        Parameters:
            dataset: The dataset to use
            kwargs: Keyword arguments for the dataloader
        Returns:
            The poptorch dataloader
        """

        # Use regular Dataloader if no IPUs
        if ("ipu_options" not in kwargs.keys()) or (kwargs["ipu_options"] is None):
            raise ValueError(f"No IPU options provided.")

        # Initialize the IPU dataloader
        from graphium.ipu.ipu_dataloader import create_ipu_dataloader

        loader = create_ipu_dataloader(
            dataset=dataset,
            **kwargs,
        )

        return loader


class MultitaskFromSmilesDataModule(BaseDataModule, IPUDataModuleModifier):
    def __init__(
        self,
        task_specific_args: Union[DatasetProcessingParams, Dict[str, Any]],
        cache_data_path: Optional[Union[str, os.PathLike]] = None,
        processed_graph_data_path: Optional[Union[str, os.PathLike]] = None,
        featurization: Optional[Union[Dict[str, Any], omegaconf.DictConfig]] = None,
        batch_size_training: int = 16,
        batch_size_inference: int = 16,
        batch_size_per_pack: Optional[int] = None,
        num_workers: int = 0,
        pin_memory: bool = True,
        persistent_workers: bool = False,
        featurization_n_jobs: int = -1,
        featurization_progress: bool = False,
        featurization_backend: str = "loky",
        featurization_batch_size: int = 1000,
        collate_fn: Optional[Callable] = None,
        prepare_dict_or_graph: str = "pyg:graph",
        **kwargs,
    ):
        """
        only for parameters beginning with task_*, we have a dictionary where the key is the task name
        and the value is specified below.
        Parameters:
            task_df: (value) a dataframe
            task_df_path: (value) a path to a dataframe to load (CSV file). `df` takes precedence over
                `df_path`.
            task_smiles_col: (value) Name of the SMILES column. If set to `None`, it will look for
                a column with the word "smile" (case insensitive) in it.
                If no such column is found, an error will be raised.
            task_label_cols: (value) Name of the columns to use as labels, with different options.

                - `list`: A list of all column names to use
                - `None`: All the columns are used except the SMILES one.
                - `str`: The name of the single column to use
                - `*str`: A string starting by a `*` means all columns whose name
                  ends with the specified `str`
                - `str*`: A string ending by a `*` means all columns whose name
                  starts with the specified `str`

            task_weights_col: (value) Name of the column to use as sample weights. If `None`, no
                weights are used. This parameter cannot be used together with `weights_type`.
            task_weights_type: (value) The type of weights to use. This parameter cannot be used together with `weights_col`.
                **It only supports multi-label binary classification.**

                Supported types:

                - `None`: No weights are used.
                - `"sample_balanced"`: A weight is assigned to each sample inversely
                    proportional to the number of positive value. If there are multiple
                    labels, the product of the weights is used.
                - `"sample_label_balanced"`: Similar to the `"sample_balanced"` weights,
                    but the weights are applied to each element individually, without
                    computing the product of the weights for a given sample.

            task_idx_col: (value) Name of the columns to use as indices. Unused if set to None.
            task_sample_size: (value)

                - `int`: The maximum number of elements to take from the dataset.
                - `float`: Value between 0 and 1 representing the fraction of the dataset to consider
                - `None`: all elements are considered.
            task_split_val: (value) Ratio for the validation split.
            task_split_test: (value) Ratio for the test split.
            task_seed: (value) Seed to use for the random split and subsampling. More complex splitting strategy
                should be implemented.
            task_splits_path: (value) A path a CSV file containing indices for the splits. The file must contains
                3 columns "train", "val" and "test". It takes precedence over `split_val` and `split_test`.

            cache_data_path: path where to save or reload the cached data. The path can be
                remote (S3, GS, etc).
            featurization: args to apply to the SMILES to Graph featurizer.
            batch_size_training: batch size for training and val dataset.
            batch_size_inference: batch size for test dataset.
            num_workers: Number of workers for the dataloader. Use -1 to use all available
                cores.
            pin_memory: Whether to pin on paginated CPU memory for the dataloader.
            featurization_n_jobs: Number of cores to use for the featurization.
            featurization_progress: whether to show a progress bar during featurization.
            featurization_backend: The backend to use for the molecular featurization.

                - "multiprocessing": Found to cause less memory issues.
                - "loky": joblib's Default. Found to cause memory leaks.
                - "threading": Found to be slow.
            featurization_batch_size: Batch size to use for the featurization.

            collate_fn: A custom torch collate function. Default is to `graphium.data.graphium_collate_fn`
            prepare_dict_or_graph: Whether to preprocess all molecules as Graph dict or PyG graphs.
                Possible options:

                - "pyg:dict": Process molecules as a `dict`. It's faster and requires less RAM during
                  pre-processing. It is slower during training with with `num_workers=0` since
                  pyg `Data` will be created during data-loading, but faster with large
                  `num_workers`, and less likely to cause memory issues with the parallelization.
                - "pyg:graph": Process molecules as `pyg.data.Data`.
        """
        BaseDataModule.__init__(
            self,
            batch_size_training=batch_size_training,
            batch_size_inference=batch_size_inference,
            batch_size_per_pack=batch_size_per_pack,
            num_workers=num_workers,
            pin_memory=pin_memory,
            persistent_workers=persistent_workers,
            collate_fn=collate_fn,
        )
        IPUDataModuleModifier.__init__(self, **kwargs)

        self.task_specific_args = task_specific_args

        self.task_dataset_processing_params = {}
        for task, ds_args in task_specific_args.items():
            if not isinstance(ds_args, DatasetProcessingParams):
                # This is needed as long as not all classes have been migrated
                # to use the new `DatasetProcessingParams` class
                ds_args = DatasetProcessingParams(**ds_args)

            key = self._get_task_key(ds_args.task_level, task)
            self.task_dataset_processing_params[key] = ds_args

        self.sampler_task_dict = {
            task: self.task_dataset_processing_params[task].epoch_sampling_fraction
            for task in self.task_dataset_processing_params.keys()
        }

        self.featurization_n_jobs = featurization_n_jobs
        self.featurization_progress = featurization_progress
        self.featurization_backend = featurization_backend
        self.featurization_batch_size = featurization_batch_size

        self.task_train_indices = None
        self.task_val_indices = None
        self.task_test_indices = None

        self.single_task_datasets = None
        self.train_singletask_datasets = None
        self.val_singletask_datasets = None
        self.test_singletask_datasets = None

        self.train_ds = None
        self.val_ds = None
        self.test_ds = None

        self.cache_data_path = cache_data_path
        self.processed_graph_data_path = processed_graph_data_path

        self.load_from_file = processed_graph_data_path is not None

        self.task_norms = {}

        if featurization is None:
            featurization = {}

        # Whether to transform the smiles into a pyg `Data` graph or a dictionary compatible with pyg
        if prepare_dict_or_graph == "pyg:dict":
            self.smiles_transformer = partial(mol_to_graph_dict, **featurization)
        elif prepare_dict_or_graph == "pyg:graph":
            self.smiles_transformer = partial(mol_to_pyggraph, **featurization)
        else:
            raise ValueError(
                f"`prepare_dict_or_graph` should be either 'pyg:dict' or 'pyg:graph', Provided: `{prepare_dict_or_graph}`"
            )
        self.data_hash = self.get_data_hash()

    def _get_task_key(self, task_level: str, task: str):
        task_prefix = f"{task_level}_"
        if not task.startswith(task_prefix):
            task = task_prefix + task
        return task

    def prepare_data(self):
        """Called only from a single process in distributed settings. Steps:

        - If each cache is set and exists, reload from cache and return. Otherwise,
        - For each single-task dataset:
            - Load its dataframe from a path (if provided)
            - Subsample the dataframe
            - Extract the smiles, labels from the dataframe
        - In the previous step, we were also able to get the unique smiles, which we use to compute the features
        - For each single-task dataframe and associated data (smiles, labels, etc.):
            - Filter out the data corresponding to molecules which failed featurization.
            - Create a corresponding SingletaskDataset
            - Split the SingletaskDataset according to the task-specific splits for train, val and test
        """

        def has_atoms_after_h_removal(smiles):
            # Remove all 'H' characters from the SMILES
            smiles_without_h = re.sub("H", "", smiles)
            # Check if any letters are remaining in the modified string
            has_atoms = bool(re.search("[a-zA-Z]", smiles_without_h))
            if has_atoms == False:
                logger.info(f"Removed Hydrogen molecule: {smiles}")
            return has_atoms

        if self._data_is_prepared:
            logger.info("Data is already prepared. Skipping the preparation")
            return

        if self.load_from_file:
            if self._ready_to_load_all_from_file():
                self.get_label_statistics(self.processed_graph_data_path, self.data_hash, dataset=None)
                self._data_is_prepared = True
                return

        else:
            # If a path for data caching is provided, try to load from the path.
            # If successful, skip the data preparation.
            # For next task: load the single graph files for train, val and test data
            cache_data_exists = self.load_data_from_cache()
            # need to check if cache exist properly
            if cache_data_exists:
                self.get_label_statistics(self.cache_data_path, self.data_hash, dataset=None)
                self._data_is_prepared = True
                return

        """Load all single-task dataframes."""
        task_df = {}
        for task, args in self.task_dataset_processing_params.items():
            if args.label_normalization is None:
                args.label_normalization = {}
            label_normalization = LabelNormalization(**args.label_normalization)
            logger.info(f"Reading data for task '{task}'")
            if args.df is None:
                # Only load the useful columns, as some datasets can be very large when loading all columns.
                label_cols = self._parse_label_cols(
                    df=None, df_path=args.df_path, label_cols=args.label_cols, smiles_col=args.smiles_col
                )
                usecols = (
                    check_arg_iterator(args.smiles_col, enforce_type=list)
                    + label_cols
                    + check_arg_iterator(args.idx_col, enforce_type=list)
                    + check_arg_iterator(args.weights_col, enforce_type=list)
                )
                label_dtype = {col: np.float32 for col in label_cols}
                task_df[task] = self._read_table(args.df_path, usecols=usecols, dtype=label_dtype)

            else:
                label_cols = self._parse_label_cols(
                    df=args.df, df_path=None, label_cols=args.label_cols, smiles_col=args.smiles_col
                )
                task_df[task] = args.df
            task_df[task] = task_df[task]
            args.label_cols = label_cols
            self.task_norms[task] = label_normalization
        logger.info("Done reading datasets")

        """Subsample the data frames and extract the necessary data to create SingleTaskDatasets for each task (smiles, labels, extras)."""
        task_dataset_args = {}
        for task in task_df.keys():
            task_dataset_args[task] = {}

        for task, df in task_df.items():
            # Subsample all the dataframes
            sample_size = self.task_dataset_processing_params[task].sample_size
            df = self._sub_sample_df(df, sample_size, self.task_dataset_processing_params[task].seed)

            logger.info(f"Prepare single-task dataset for task '{task}' with {len(df)} data points.")

            logger.info("Filtering the molecules for Hydrogen")
            logger.info(f"Looking at column {df.columns[0]}")
            logger.info("Filtering done")
            # Extract smiles, labels, extras
            args = self.task_dataset_processing_params[task]
            smiles, labels, sample_idx, extras = self._extract_smiles_labels(
                df,
                task_level=args.task_level,
                smiles_col=args.smiles_col,
                label_cols=args.label_cols,
                idx_col=args.idx_col,
                weights_col=args.weights_col,
                weights_type=args.weights_type,
            )

            # Store the relevant information for each task's dataset
            task_dataset_args[task]["smiles"] = smiles
            task_dataset_args[task]["labels"] = labels
            task_dataset_args[task]["sample_idx"] = sample_idx
            task_dataset_args[task]["extras"] = extras

        """Convert SMILES to features (graphs, fingerprints, etc.) for the unique molecules found."""
        all_smiles = []
        all_tasks = []
        idx_per_task = {}
        total_len = 0
        for task, dataset_args in task_dataset_args.items():
            all_smiles.extend(dataset_args["smiles"])
            num_smiles = len(dataset_args["smiles"])
            idx_per_task[task] = (total_len, total_len + num_smiles)
            total_len += num_smiles
            for count in range(len(dataset_args["smiles"])):
                all_tasks.append(task)
        # Get all unique mol ids
        all_unique_mol_ids = smiles_to_unique_mol_ids(
            all_smiles,
            n_jobs=self.featurization_n_jobs,
            featurization_batch_size=self.featurization_batch_size,
            backend=self.featurization_backend,
        )
        _, unique_ids_idx, unique_ids_inv = np.unique(
            all_unique_mol_ids, return_index=True, return_inverse=True
        )

        smiles_to_featurize = [all_smiles[ii] for ii in unique_ids_idx]

        # Convert SMILES to features
        features, _ = self._featurize_molecules(smiles_to_featurize)

        # Store the features (including Nones, which will be filtered in the next step)
        for task in task_dataset_args.keys():
            task_dataset_args[task]["features"] = []
            task_dataset_args[task]["idx_none"] = []
        # Create a list of features matching up with the original smiles
        all_features = [features[unique_idx] for unique_idx in unique_ids_inv]

        # Add the features to the task-specific data
        for all_idx, task in enumerate(all_tasks):
            task_dataset_args[task]["features"].append(all_features[all_idx])

        """Filter data based on molecules which failed featurization. Create single task datasets as well."""
        self.single_task_datasets = {}
        for task, args in task_dataset_args.items():
            # Find out which molecule failed featurization, and filter them out
            idx_none = []
            for idx, (feat, labels, smiles) in enumerate(
                zip(args["features"], args["labels"], args["smiles"])
            ):
                if did_featurization_fail(feat) or found_size_mismatch(task, feat, labels, smiles):
                    idx_none.append(idx)
            this_unique_ids = all_unique_mol_ids[idx_per_task[task][0] : idx_per_task[task][1]]
            df, features, smiles, labels, sample_idx, extras, this_unique_ids = self._filter_none_molecules(
                idx_none,
                task_df[task],
                args["features"],
                args["smiles"],
                args["labels"],
                args["sample_idx"],
                args["extras"],
                this_unique_ids,
            )
            task_dataset_args[task]["smiles"] = smiles
            task_dataset_args[task]["labels"] = labels
            task_dataset_args[task]["features"] = features
            task_dataset_args[task]["sample_idx"] = sample_idx
            task_dataset_args[task]["extras"] = extras

            # We have the necessary components to create single-task datasets.
            self.single_task_datasets[task] = Datasets.SingleTaskDataset(
                features=task_dataset_args[task]["features"],
                labels=task_dataset_args[task]["labels"],
                smiles=task_dataset_args[task]["smiles"],
                unique_ids=this_unique_ids,
                indices=task_dataset_args[task]["sample_idx"],
                **task_dataset_args[task]["extras"],
            )

        """We split the data up to create train, val and test datasets"""
        self.task_train_indices = {}
        self.task_val_indices = {}
        self.task_test_indices = {}

        for task, df in task_df.items():
            train_indices, val_indices, test_indices = self._get_split_indices(
                len(df),
                split_val=self.task_dataset_processing_params[task].split_val,
                split_test=self.task_dataset_processing_params[task].split_test,
                split_seed=self.task_dataset_processing_params[task].seed,
                splits_path=self.task_dataset_processing_params[task].splits_path,
                split_names=self.task_dataset_processing_params[task].split_names,
                sample_idx=task_dataset_args[task]["sample_idx"],
            )
            self.task_train_indices[task] = train_indices
            self.task_val_indices[task] = val_indices
            self.task_test_indices[task] = test_indices

        (
            self.train_singletask_datasets,
            self.val_singletask_datasets,
            self.test_singletask_datasets,
        ) = self.get_subsets_of_datasets(
            self.single_task_datasets, self.task_train_indices, self.task_val_indices, self.task_test_indices
        )

        if self.load_from_file:
            self._save_data_to_files()

        # When a cache path is provided but no cache is found, save to cache
        elif (self.cache_data_path is not None) and (not cache_data_exists):
            self.save_data_to_cache()

        self._data_is_prepared = True

    def setup(
        self,
        stage: str = None,
        save_smiles_and_ids: bool = False,
    ):
        """
        Prepare the torch dataset. Called on every GPUs. Setting state here is ok.
        Parameters:
            stage (str): Either 'fit', 'test', or None.
        """

        # Can possibly get rid of setup because a single dataset will have molecules exclusively in train, val or test
        # Produce the label sizes to update the collate function
        labels_size = {}
        labels_dtype = {}
        if stage == "fit" or stage is None:
            if self.load_from_file:
                processed_train_data_path = self._path_to_load_from_file("train")
                assert self._data_ready_at_path(
                    processed_train_data_path
                ), "Loading from file + setup() called but training data not ready"
                processed_val_data_path = self._path_to_load_from_file("val")
                assert self._data_ready_at_path(
                    processed_val_data_path
                ), "Loading from file + setup() called but validation data not ready"
            else:
                processed_train_data_path = None
                processed_val_data_path = None

            self.train_ds = self._make_multitask_dataset("train", save_smiles_and_ids=save_smiles_and_ids)
            self.val_ds = self._make_multitask_dataset("val", save_smiles_and_ids=save_smiles_and_ids)
            logger.info(self.train_ds)
            logger.info(self.val_ds)
            labels_size.update(
                self.train_ds.labels_size
            )  # Make sure that all task label sizes are contained in here. Maybe do the update outside these if statements.
            labels_size.update(self.val_ds.labels_size)
            labels_dtype.update(self.train_ds.labels_dtype)
            labels_dtype.update(self.val_ds.labels_dtype)

        if stage == "test" or stage is None:
            if self.load_from_file:
                processed_test_data_path = self._path_to_load_from_file("test")
                assert self._data_ready_at_path(
                    processed_test_data_path
                ), "Loading from file + setup() called but test data not ready"
            else:
                processed_test_data_path = None
            self.test_ds = self._make_multitask_dataset("test", save_smiles_and_ids=save_smiles_and_ids)
            logger.info(self.test_ds)

            labels_size.update(self.test_ds.labels_size)
            labels_dtype.update(self.test_ds.labels_dtype)

        default_labels_size_dict = self.collate_fn.keywords.get("labels_size_dict", None)

        if default_labels_size_dict is None:
            self.collate_fn.keywords["labels_size_dict"] = labels_size

        default_labels_dtype_dict = self.collate_fn.keywords.get("labels_dtype_dict", None)

        if default_labels_dtype_dict is None:
            self.collate_fn.keywords["labels_dtype_dict"] = labels_dtype

    def _make_multitask_dataset(
        self,
        stage: Literal["train", "val", "test"],
        save_smiles_and_ids: bool,
        load_from_file: Optional[bool] = None,
    ) -> Datasets.MultitaskDataset:
        """
        Create a MultitaskDataset for the given stage using single task datasets
        The single task datasets must exist before this can be used

        Parameters:
            stage: Stage to create multitask dataset for
            save_smiles_and_ids: Whether to save SMILES strings and unique IDs
            data_path: path to load from if loading from file
            load_from_file: whether to load from file. If `None`, defers to `self.load_from_file`
        """

        allowed_stages = ["train", "val", "test"]
        assert stage in allowed_stages, f"Multitask dataset stage `{stage}` not in {allowed_stages}"

        if stage == "train":
            singletask_datasets = self.train_singletask_datasets
            about = "training set"
        elif stage == "val":
            singletask_datasets = self.val_singletask_datasets
            about = "validation set"
        elif stage == "test":
            singletask_datasets = self.test_singletask_datasets
            about = "test set"
        else:
            raise ValueError(f"Unknown stage {stage}")

        if load_from_file is None:
            load_from_file = self.load_from_file

        # assert singletask_datasets is not None, "Single task datasets must exist to make multitask dataset"
        if singletask_datasets is None:
            assert load_from_file
            assert self._data_ready_at_path(
                self._path_to_load_from_file(stage)
            ), "Trying to create multitask dataset without single-task datasets but data not ready"
            files_ready = True
        else:
            files_ready = False

        multitask_dataset = Datasets.MultitaskDataset(
            singletask_datasets,
            n_jobs=self.featurization_n_jobs,
            backend=self.featurization_backend,
            featurization_batch_size=self.featurization_batch_size,
            progress=self.featurization_progress,
            about=about,
            save_smiles_and_ids=save_smiles_and_ids,
            data_path=self._path_to_load_from_file(stage) if load_from_file else None,
            load_from_file=load_from_file,
            files_ready=files_ready,
        )  # type: ignore

        # calculate statistics for the train split and used for all splits normalization
        if stage == "train":
            self.get_label_statistics(
                self.processed_graph_data_path, self.data_hash, multitask_dataset, train=True
            )
        if not load_from_file:
            self.normalize_label(multitask_dataset, stage)

        return multitask_dataset

    def _ready_to_load_all_from_file(self) -> bool:
        """
        Check if the data for all stages is ready to be loaded from files
        """

        paths = [self._path_to_load_from_file(stage) for stage in ["train", "val", "test"]]
        ready = all(self._data_ready_at_path(path) for path in paths)

        return ready

    def _path_to_load_from_file(self, stage: Literal["train", "val", "test"]) -> Optional[str]:
        """
        Get path from which to load the data from files
        """
        if self.processed_graph_data_path is None:
            return None
        return osp.join(self.processed_graph_data_path, f"{stage}_{self.data_hash}")

    def _data_ready_at_path(self, path: str) -> bool:
        """
        Check if data can be loaded from this path
        """
        can_load_from_file = osp.exists(path) and self.get_folder_size(path) > 0

        return can_load_from_file

    def _save_data_to_files(self) -> None:
        """
        Save data to files so that they can be loaded from file during training/validation/test
        """

        stages = ["train", "val", "test"]

        # At the moment, we need to merge the `SingleTaskDataset`'s into `MultitaskDataset`s in order to save to file
        #     This is because the combined labels need to be stored together. We can investigate not doing this if this is a problem
        temp_datasets = {
            stage: self._make_multitask_dataset(stage, save_smiles_and_ids=False, load_from_file=False)
            for stage in stages
        }
        for stage in stages:
            self.save_featurized_data(temp_datasets[stage], self._path_to_load_from_file(stage))
            temp_datasets[stage].save_metadata(self._path_to_load_from_file(stage))
        # self.train_ds, self.val_ds, self.test_ds will be created during `setup()`
        del temp_datasets

    def get_folder_size(self, path):
        # check if the data items are actually saved into the folders
        return sum(os.path.getsize(osp.join(path, f)) for f in os.listdir(path))

    def calculate_statistics(self, dataset: Datasets.MultitaskDataset, train: bool = False):
        """
        Calculate the statistics of the labels for each task, and overwrites the `self.task_norms` attribute.

        Parameters:
            dataset: the dataset to calculate the statistics from
            train: whether the dataset is the training set

        """
        if self.task_norms and train:
            for task in dataset.labels_size.keys():
                # if the label type is graph_*, we need to stack them as the tensor shape is (num_labels, )
                if task.startswith("graph"):
                    labels = np.stack(
                        np.array([datum["labels"][task] for datum in dataset if task in datum["labels"]]),
                        axis=0,
                    )
                # for other tasks with node_ and edge_, the label shape is [num_nodes/num_edges, num_labels]
                # we can concatenate them directly
                else:
                    labels = np.concatenate(
                        [datum["labels"][task] for datum in dataset if task in datum["labels"]], axis=0
                    )

                self.task_norms[task].calculate_statistics(labels)

    def get_label_statistics(
        self,
        data_path: Union[str, os.PathLike],
        data_hash: str,
        dataset: Datasets.MultitaskDataset,
        train: bool = False,
    ):
        """
        Get the label statistics from the dataset, and save them to file, if needed.
        `self.task_norms` will be modified in-place with the label statistics.

        Parameters:
            data_path: the path to save and load the label statistics to. If None, no saving and loading will be done.
            data_hash: the hash of the dataset generated by `get_data_hash()`
            dataset: the dataset to calculate the statistics from
            train: whether the dataset is the training set

        """
        if data_path is None:
            self.calculate_statistics(dataset, train=train)
        else:
            path_with_hash = os.path.join(data_path, data_hash)
            os.makedirs(path_with_hash, exist_ok=True)
            filename = os.path.join(path_with_hash, "task_norms.pkl")
            if self.task_norms and train and not os.path.isfile(filename):
                self.calculate_statistics(dataset, train=train)
                torch.save(self.task_norms, filename, pickle_protocol=4)
            # if any of the above three condition does not satisfy, we load from file.
            else:
                self.task_norms = torch.load(filename)

    def normalize_label(self, dataset: Datasets.MultitaskDataset, stage) -> Datasets.MultitaskDataset:
        """
        Normalize the labels in the dataset using the statistics in `self.task_norms`.

        Parameters:
            dataset: the dataset to normalize the labels from

        Returns:
            the dataset with normalized labels
        """
        for task in dataset.labels_size.keys():
            # we normalize the dataset if (it is train split) or (it is val/test splits and normalize_val_test is set to true)
            if (stage == "train") or (stage in ["val", "test"] and self.task_norms[task].normalize_val_test):
                for i in range(len(dataset)):
                    if task in dataset[i]["labels"]:
                        dataset[i]["labels"][task] = self.task_norms[task].normalize(
                            dataset[i]["labels"][task]
                        )
        return dataset

    def save_featurized_data(self, dataset: Datasets.MultitaskDataset, processed_data_path):
        os.makedirs(processed_data_path)  # In case the len(dataset) is 0
        for i in range(0, len(dataset), 1000):
            os.makedirs(os.path.join(processed_data_path, format(i // 1000, "04d")), exist_ok=True)
        process_params = [(index, datum, processed_data_path) for index, datum in enumerate(dataset)]

        # Check if "about" is in the Dataset object
        about = ""
        if hasattr(dataset, "about"):
            about = dataset.about
        for param in tqdm(process_params, desc=f"Saving featurized data {about}"):
            self.process_func(param)
        return

    def process_func(self, param):
        index, datum, folder = param
        filename = os.path.join(folder, format(index // 1000, "04d"), format(index, "07d") + ".pkl")
        torch.save(
            {"graph_with_features": datum["features"], "labels": datum["labels"]},
            filename,
            pickle_protocol=4,
        )
        return

    def get_dataloader_kwargs(self, stage: RunningStage, shuffle: bool, **kwargs) -> Dict[str, Any]:
        """
        Get the options for the dataloader depending on the current stage.

        Parameters:
            stage: Whether in Training, Validating, Testing, Sanity-checking, Predicting, or Tuning phase.
            shuffle: set to ``True`` to have the data reshuffled at every epoch.

        Returns:
            Arguments to pass to the `DataLoader` during initialization
        """
        loader_kwargs = super().get_dataloader_kwargs(stage=stage, shuffle=shuffle, **kwargs)

        # Get batch size and IPU options for training set
        # if stage in [RunningStage.TRAINING, RunningStage.TUNING]:
        if stage in [RunningStage.TRAINING]:
            loader_kwargs["ipu_dataloader_options"] = self.ipu_dataloader_training_opts
            loader_kwargs["ipu_options"] = self.ipu_training_opts

        # Get batch size and IPU options for validation / testing sets
        elif stage in [RunningStage.VALIDATING, RunningStage.TESTING, RunningStage.PREDICTING]:
            loader_kwargs["ipu_dataloader_options"] = self.ipu_dataloader_inference_opts
            loader_kwargs["ipu_options"] = self.ipu_inference_opts
        else:
            raise ValueError(f"Wrong value for `stage`. Provided `{stage}`")

        # Remove the IPU options if not available
        if loader_kwargs["ipu_options"] is None:
            loader_kwargs.pop("ipu_options")
            if loader_kwargs["ipu_dataloader_options"] is not None:
                logger.warning(
                    "`ipu_dataloader_options` will be ignored since it is provided without `ipu_options`."
                )
            loader_kwargs.pop("ipu_dataloader_options")
        return loader_kwargs

    def get_dataloader(
        self, dataset: Dataset, shuffle: bool, stage: RunningStage
    ) -> Union[DataLoader, "poptorch.DataLoader"]:
        """
        Get the poptorch dataloader for a given dataset

        Parameters:
            dataset: The dataset from which to load the data
            shuffle: set to ``True`` to have the data reshuffled at every epoch.
            stage: Whether in Training, Validating, Testing, Sanity-checking, Predicting, or Tuning phase.

        Returns:
            The poptorch dataloader to sample from
        """
        kwargs = self.get_dataloader_kwargs(stage=stage, shuffle=shuffle)
        sampler = None
        # use sampler only when sampler_task_dict is set in the config and during training
        if DatasetSubSampler.check_sampling_required(self.sampler_task_dict) and stage in [
            RunningStage.TRAINING
        ]:
            sampler = DatasetSubSampler(
                dataset, self.sampler_task_dict, self.processed_graph_data_path, self.data_hash
            )
            # turn shuffle off when sampler is used as sampler option is mutually exclusive with shuffle
            kwargs["shuffle"] = False
        is_ipu = ("ipu_options" in kwargs.keys()) and (kwargs.get("ipu_options") is not None)
        if is_ipu:
            loader = IPUDataModuleModifier._dataloader(self, dataset=dataset, sampler=sampler, **kwargs)
        else:
            loader = BaseDataModule._dataloader(self, dataset=dataset, sampler=sampler, **kwargs)

        return loader

    def get_collate_fn(self, collate_fn):
        if collate_fn is None:
            # Some values become `inf` when changing data type. `mask_nan` deals with that
            collate_fn = partial(
                graphium_collate_fn,
                mask_nan=0,
                do_not_collate_keys=["smiles", "mol_ids"],
                batch_size_per_pack=self.batch_size_per_pack,
            )
            collate_fn.__name__ = graphium_collate_fn.__name__
        return collate_fn

    # Cannot be used as is for the multitask version, because sample_idx does not apply.
    def _featurize_molecules(self, smiles: Iterable[str]) -> Tuple[List, List]:
        """
        Precompute the features (graphs, fingerprints, etc.) from the SMILES.
        Features are computed from `self.smiles_transformer`.
        A warning is issued to mention which molecules failed featurization.

        Note:
            (hadim): in case of very large dataset we could:
            - or cache the data and read from it during `next(iter(dataloader))`
            - or compute the features on-the-fly during `next(iter(dataloader))`
            For now we compute in advance and hold everything in memory.

        Parameters:
            smiles: A list of all the molecular SMILES to featurize
            sample_idx: The indexes corresponding to the sampled SMILES.
                If not provided, computed from `numpy.arange`.

        Returns:
            features: A list of all the featurized molecules
            idx_none: A list of the indexes that failed featurization
        """

        batch_size = BatchingSmilesTransform.parse_batch_size(
            numel=len(smiles),
            desired_batch_size=self.featurization_batch_size,
            n_jobs=self.featurization_n_jobs,
        )

        # Loop all the smiles and compute the features
        features = dm.parallelized_with_batches(
            BatchingSmilesTransform(self.smiles_transformer),
            smiles,
            batch_size=batch_size,
            progress=True,
            n_jobs=self.featurization_n_jobs,
            backend=self.featurization_backend,
            tqdm_kwargs={"desc": f"featurizing_smiles, batch={batch_size}"},
        )

        # Warn about None molecules
        idx_none = [ii for ii, feat in enumerate(features) if did_featurization_fail(feat)]
        if len(idx_none) > 0:
            mols_to_msg = [
                f"idx={idx} - smiles={smiles[idx]} - Error_msg[:-200]=\n{str(features[idx])[:-200]}"
                for idx in idx_none
            ]
            msg = "\n".join(mols_to_msg)
            logger.warning(
                (f"{len(idx_none)} molecules will be removed since they failed featurization:\n" + msg)
            )

        return features, idx_none

    @staticmethod
    def _filter_none_molecules(
        idx_none: Iterable,
        *args: Union[pd.DataFrame, pd.Series, np.ndarray, torch.Tensor, list, tuple, Dict[Any, Iterable]],
    ) -> List[Union[pd.DataFrame, pd.Series, np.ndarray, torch.Tensor, list, tuple, Dict[Any, Iterable]]]:
        """
        Filter the molecules, labels, etc. for the molecules that failed featurization.

        Parameters:
            idx_none: A list of the indexes that failed featurization
            args: Any argument from which to filter the failed SMILES.
                Can be a `list`, `tuple`, `Tensor`, `np.array`, `Dict`, `pd.DataFrame`, `pd.Series`.
                Otherwise, it is not filtered.
                WARNING: If a `pd.DataFrame` or `pd.Series` is passed, it filters by the row indexes,
                NOT by the `DataFrame.index` or `Series.index`! Be careful!

        Returns:
            out: All the `args` with the indexes from `idx_none` removed.
        """
        if len(idx_none) == 0:
            return args
        idx_none = np.asarray(idx_none)

        out = []
        for arg in args:
            if isinstance(arg, pd.DataFrame):
                new = arg.drop(arg.index[idx_none], axis=0)
            elif isinstance(arg, pd.Series):
                new = arg.drop(arg.index[idx_none], axis=0)
            elif isinstance(arg, np.ndarray):
                new = np.delete(arg, idx_none, axis=0)
            elif isinstance(arg, torch.Tensor):
                not_none = torch.ones(arg.shape[0], dtype=bool)
                not_none[idx_none] = False
                new = arg[not_none]
            elif isinstance(arg, (list, tuple)):
                arg = list(arg)
                new = [elem for ii, elem in enumerate(arg) if ii not in idx_none]
            elif isinstance(arg, dict):
                new = {}
                for key, val in arg.items():
                    new[key] = MultitaskFromSmilesDataModule._filter_none_molecules(idx_none, val)  # Careful
            else:
                new = arg
            out.append(new)

        out = tuple(out) if len(out) > 1 else out[0]

        return out

    def _parse_label_cols(
        self,
        df: pd.DataFrame,
        df_path: Optional[Union[str, os.PathLike]],
        label_cols: Union[Type[None], str, List[str]],
        smiles_col: str,
    ) -> List[str]:
        r"""
        Parse the choice of label columns depending on the type of input.
        The input parameters `label_cols` and `smiles_col` are described in
        the `__init__` method.
        Parameters:
            df: The dataframe containing the labels.
            df_path: The path to the dataframe containing the labels.
            label_cols: The columns to use as labels.
            smiles_col: The column to use as SMILES
        Returns:
            the parsed label columns
        """
        if df is None:
            files = self._glob(df_path)
            if len(files) == 0:
                raise FileNotFoundError(f"No such file or directory `{df_path}`")

            cols = BaseDataModule._get_table_columns(files[0])
            for file in files[1:]:
                _cols = BaseDataModule._get_table_columns(file)
                if set(cols) != set(_cols):
                    raise RuntimeError(
                        f"Multiple data files have different columns. \nColumn set 1: {cols}\nColumn set 2: {_cols}"
                    )
        else:
            cols = list(df.columns)

        # A star `*` at the beginning or end of the string specifies to look for all
        # columns that starts/end with a specific string
        if isinstance(label_cols, str):
            if label_cols[0] == "*":
                label_cols = [col for col in cols if str(col).endswith(label_cols[1:])]
            elif label_cols[-1] == "*":
                label_cols = [col for col in cols if str(col).startswith(label_cols[:-1])]
            else:
                label_cols = [label_cols]

        elif label_cols is None:
            label_cols = [col for col in cols if col != smiles_col]

        return check_arg_iterator(label_cols, enforce_type=list)

    @property
    def is_prepared(self):
        if not hasattr(self, "dataset"):
            return False
        return getattr(self, "dataset") is not None

    @property
    def is_setup(self):
        if not (hasattr(self, "train_ds") or hasattr(self, "test_ds")):
            return False
        return (getattr(self, "train_ds") is not None) or (getattr(self, "test_ds") is not None)

    @property
    def num_node_feats(self):
        """Return the number of node features in the first graph"""
        graph = self.get_fake_graph()
        num_feats = graph.feat.shape[1]
        return num_feats

    @property
    def in_dims(self):
        """
        Return all input dimensions for the set of graphs.
        Including node/edge features, and
        raw positional encoding dimensions such eigval, eigvec, rwse and more
        """

        graph = self.get_fake_graph()
        if isinstance(graph, (GraphDict)):
            graph = graph.data

        # get list of all keys corresponding to positional encoding
        pe_dim_dict = {}
        g_keys = get_keys(graph)
        # ignore the normal keys for node feat and edge feat etc.
        for key in g_keys:
            prop = graph.get(key, None)
            if hasattr(prop, "shape"):
                pe_dim_dict[key] = prop.shape[-1]
        return pe_dim_dict

    @property
    def num_edge_feats(self):
        """Return the number of edge features in the first graph"""

        graph = self.get_fake_graph()
        empty = torch.Tensor([])
        num_feats = graph.get("edge_feat", empty).shape[-1]

        return num_feats

    def get_fake_graph(self):
        """
        Low memory footprint method to get the featurization of a fake graph
        without reading the dataset. Useful for getting the number of node/edge features.

        Returns:
            graph: A fake graph with the right featurization
        """

        smiles = "C1=CC=CC=C1"
        trans = deepcopy(self.smiles_transformer)
        trans.keywords.setdefault("on_error", "raise")
        trans.keywords.setdefault("mask_nan", 0.0)
        graph = trans(smiles)
        return graph

    ########################## Private methods ######################################
    def _save_to_cache(self):
        raise NotImplementedError()

    def _load_from_cache(self):
        raise NotImplementedError()

    def _extract_smiles_labels(
        self,
        df: pd.DataFrame,
        task_level: str,
        smiles_col: Optional[str] = None,
        label_cols: List[str] = [],
        idx_col: Optional[str] = None,
        mol_ids_col: Optional[str] = None,
        weights_col: Optional[str] = None,
        weights_type: Optional[str] = None,
    ) -> Tuple[
        np.ndarray, np.ndarray, Union[Type[None], np.ndarray], Dict[str, Union[Type[None], np.ndarray]]
    ]:
        """
        For a given dataframe extract the SMILES and labels columns. Smiles is returned as a list
        of string while labels are returned as a 2D numpy array.

        Parameters:
            df: Pandas dataframe
            smiles_col: Name of the column containing the SMILES
            label_cols: List of column names containing the labels
            idx_col: Name of the column containing the index
            mol_ids_col: Name of the column containing the molecule ids
            weights_col: Name of the column containing the weights
            weights_type: Type of weights to use.
        Returns:
            smiles, labels, sample_idx, extras
        """

        if smiles_col is None:  # Should we specify which dataset has caused the potential issue?
            smiles_col_all = [col for col in df.columns if "smile" in str(col).lower()]
            if len(smiles_col_all) == 0:
                raise ValueError(f"No SMILES column found in dataframe. Columns are {df.columns}")
            elif len(smiles_col_all) > 1:
                raise ValueError(
                    f"Multiple SMILES column found in dataframe. SMILES Columns are {smiles_col_all}"
                )

            smiles_col = smiles_col_all[0]

        if label_cols is None:
            label_cols = df.columns.drop(smiles_col)

        label_cols = check_arg_iterator(label_cols, enforce_type=list)
        smiles = df[smiles_col].values
        if len(label_cols) > 0:
            if task_level == "graph":
                labels = extract_labels(df, "graph", label_cols)
            elif task_level == "node":
                labels = extract_labels(df, "node", label_cols)
            elif task_level == "edge":
                labels = extract_labels(df, "edge", label_cols)
            elif task_level == "nodepair":
                labels = extract_labels(df, "nodepair", label_cols)
            else:
                raise ValueError(f"Unknown task level: {task_level}")
        else:
            labels = float("nan") + np.zeros([len(smiles), 0])

        # Get the indices, used for sub-sampling and splitting the dataset
        if idx_col is not None:
            df = df.set_index(idx_col)
        sample_idx = df.index.values

        # Get the molecule ids
        mol_ids = None
        if mol_ids_col is not None:
            mol_ids = df[mol_ids_col].values

        # Extract the weights
        weights = None
        if weights_col is not None:
            weights = df[weights_col].values
        elif weights_type is not None:
            if not np.all((labels == 0) | (labels == 1)):
                raise ValueError("Labels must be binary for `weights_type`")

            if weights_type == "sample_label_balanced":
                ratio_pos_neg = np.sum(labels, axis=0, keepdims=1) / labels.shape[0]
                weights = np.zeros(labels.shape)
                weights[labels == 0] = ratio_pos_neg
                weights[labels == 1] = ratio_pos_neg**-1

            elif weights_type == "sample_balanced":
                ratio_pos_neg = np.sum(labels, axis=0, keepdims=1) / labels.shape[0]
                weights = np.zeros(labels.shape)
                weights[labels == 0] = ratio_pos_neg
                weights[labels == 1] = ratio_pos_neg**-1
                weights = np.prod(weights, axis=1)

            else:
                raise ValueError(f"Undefined `weights_type` {weights_type}")

            weights /= np.max(weights)  # Put the max weight to 1

        extras = {"weights": weights, "mol_ids": mol_ids}
        return smiles, labels, sample_idx, extras

    def _get_split_indices(
        self,
        dataset_size: int,
        split_val: float,
        split_test: float,
        sample_idx: Optional[Iterable[int]] = None,
        split_seed: int = None,
        splits_path: Union[str, os.PathLike] = None,
        split_names: Optional[List[str]] = ["train", "val", "test"],
    ):
        r"""
        Compute indices of random splits.
        Parameters:
            dataset_size: Size of the dataset
            split_val: Fraction of the dataset to use for validation
            split_test: Fraction of the dataset to use for testing
            sample_idx: Indices of the samples to use for splitting
            split_seed: Seed for the random splitting
            splits_path: Path to a file containing the splits
        Returns:
            train_indices, val_indices, test_indices
        """

        if sample_idx is None:
            sample_idx = np.arange(dataset_size)

        if splits_path is None:
            # Random splitting
            if split_test + split_val > 0:
                train_indices, val_test_indices = train_test_split(
                    sample_idx,
                    test_size=split_val + split_test,
                    random_state=split_seed,
                )
                sub_split_test = split_test / (split_test + split_val)
            else:
                train_indices = sample_idx
                val_test_indices = np.array([])
                sub_split_test = 0

            if split_test > 0:
                val_indices, test_indices = train_test_split(
                    val_test_indices,
                    test_size=sub_split_test,
                    random_state=split_seed,
                )
            else:
                val_indices = val_test_indices
                test_indices = np.array([])

        else:
            # Split from an indices file
            file_type = self._get_data_file_type(splits_path)

            if file_type == "pt":
                splits = torch.load(splits_path)
            elif file_type in ["csv", "tsv"]:
                with fsspec.open(str(splits_path)) as f:
                    splits = self._read_csv(splits_path)
            else:
                raise ValueError(
                    f"file type `{file_type}` for `{splits_path}` not recognised, please use .pt, .csv or .tsv"
                )
            train, val, test = split_names
            train_indices = np.asarray(splits[train].dropna()).astype("int").tolist()
            val_indices = np.asarray(splits[val].dropna()).astype("int").tolist()
            test_indices = np.asarray(splits[test].dropna()).astype("int").tolist()

        # Filter train, val and test indices
        _, train_idx, _ = np.intersect1d(sample_idx, train_indices, return_indices=True)
        train_indices = train_idx.tolist()
        _, valid_idx, _ = np.intersect1d(sample_idx, val_indices, return_indices=True)
        val_indices = valid_idx.tolist()
        _, test_idx, _ = np.intersect1d(sample_idx, test_indices, return_indices=True)
        test_indices = test_idx.tolist()

        return train_indices, val_indices, test_indices

    def _sub_sample_df(
        self, df: pd.DataFrame, sample_size: Union[int, float, None], seed: Optional[int] = None
    ) -> pd.DataFrame:
        r"""
        subsample from a pandas dataframe
        Parameters:
            df: pandas dataframe to subsample
            sample_size: number of samples to subsample
        Returns:
            subsampled pandas dataframe
        """
        # Sub-sample the dataframe
        if isinstance(sample_size, int):
            n = min(sample_size, df.shape[0])
            df = df.sample(n=n, random_state=seed)
        elif isinstance(sample_size, float):
            df = df.sample(f=sample_size, random_state=seed)
        elif sample_size is None:
            pass
        else:
            raise ValueError(
                f"Wrong value for `sample_size`: {sample_size}"
            )  # Maybe specify which task it was for?

        return df

    def get_data_hash(self):
        """
        Get a hash specific to a dataset and smiles_transformer.
        Useful to cache the pre-processed data.
        """
        args = deepcopy(self.task_specific_args)
        # pop epoch_sampling_fraction out when creating hash
        # so that the data cache does not need to be regenerated
        # when epoch_sampling_fraction has changed.
        for task in self.task_specific_args.keys():
            if "epoch_sampling_fraction" in args[task].keys():
                args[task].pop("epoch_sampling_fraction")
        hash_dict = {
            "smiles_transformer": self.smiles_transformer,
            "task_specific_args": args,
        }
        data_hash = get_md5_hash(hash_dict)
        return data_hash

    def get_data_cache_fullname(self, compress: bool = False) -> str:
        """
        Create a hash for the dataset, and use it to generate a file name

        Parameters:
            compress: Whether to compress the data
        Returns:
            full path to the data cache file
        """
        if self.cache_data_path is None:
            return
        ext = ".datacache"
        if compress:
            ext += ".gz"
        data_cache_fullname = fs.join(self.cache_data_path, self.data_hash + ext)
        return data_cache_fullname

    def save_data_to_cache(self, verbose: bool = True, compress: bool = False) -> None:
        """
        Save the datasets from cache. First create a hash for the dataset, use it to
        generate a file name. Then save to the path given by `self.cache_data_path`.

        Parameters:
            verbose: Whether to print the progress
            compress: Whether to compress the data

        """
        full_cache_data_path = self.get_data_cache_fullname(compress=compress)
        if full_cache_data_path is None:
            logger.info("No cache data path specified. Skipping saving the data to cache.")
            return

        save_params = {
            "single_task_datasets": self.single_task_datasets,
            "task_train_indices": self.task_train_indices,
            "task_val_indices": self.task_val_indices,
            "task_test_indices": self.task_test_indices,
        }

        fs.mkdir(self.cache_data_path)
        with fsspec.open(full_cache_data_path, mode="wb", compression="infer") as file:
            if verbose:
                logger.info(f"Saving the data to cache at path:\n`{full_cache_data_path}`")
            now = time.time()
            torch.save(save_params, file)
            elapsed = round(time.time() - now)
            if verbose:
                logger.info(
                    f"Successfully saved the data to cache in {elapsed}s at path: `{full_cache_data_path}`"
                )

        # At the moment, we need to merge the `SingleTaskDataset`'s into `MultitaskDataset`s in order to save label stats
        #     This is because the combined labels need to be stored together. We can investigate not doing this if this is a problem
        temp_train_dataset = self._make_multitask_dataset(
            stage="train", save_smiles_and_ids=False, load_from_file=False
        )

        self.get_label_statistics(self.cache_data_path, self.data_hash, temp_train_dataset, train=True)

    def load_data_from_cache(self, verbose: bool = True, compress: bool = False) -> bool:
        """
        Load the datasets from cache. First create a hash for the dataset, and verify if that
        hash is available at the path given by `self.cache_data_path`.

        Parameters:
            verbose: Whether to print the progress
            compress: Whether to compress the data

        Returns:
            cache_data_exists: Whether the cache exists (if the hash matches) and the loading succeeded
        """
        full_cache_data_path = self.get_data_cache_fullname(compress=compress)

        if full_cache_data_path is None:
            logger.info("No cache data path specified. Skipping loading the data from cache.")
            return False

        cache_data_exists = fs.exists(full_cache_data_path)

        if cache_data_exists:
            try:
                logger.info(f"Loading the data from cache at path `{full_cache_data_path}`")
                now = time.time()
                with fsspec.open(full_cache_data_path, mode="rb", compression="infer") as file:
                    load_params = torch.load(file)
                    self.__dict__.update(load_params)
                    (
                        self.train_singletask_datasets,
                        self.val_singletask_datasets,
                        self.test_singletask_datasets,
                    ) = self.get_subsets_of_datasets(
                        self.single_task_datasets,
                        self.task_train_indices,
                        self.task_val_indices,
                        self.task_test_indices,
                    )
                elapsed = round(time.time() - now)
                logger.info(
                    f"Successfully loaded the data from cache in {elapsed}s at path: `{full_cache_data_path}`"
                )
                return True
            except Exception as e:
                if verbose:
                    logger.warning(
                        f"Data cache failed to load path: `{full_cache_data_path}`.\nThe data will be prepared and cache will be created for future runs."
                    )
                    logger.warning(e.__str__())
                return False
        else:
            if verbose:
                logger.info(
                    f"Data cache not found at path: `{full_cache_data_path}`.\nThe data will be prepared and cache will be created for future runs."
                )
            return False

    def get_subsets_of_datasets(
        self,
        single_task_datasets: Dict[str, Datasets.SingleTaskDataset],
        task_train_indices: Dict[str, Iterable],
        task_val_indices: Dict[str, Iterable],
        task_test_indices: Dict[str, Iterable],
    ) -> Tuple[Subset, Subset, Subset]:
        """
        From a dictionary of datasets and their associated indices, subset the train/val/test sets

        Parameters:
            single_task_datasets: Dictionary of datasets
            task_train_indices: Dictionary of train indices
            task_val_indices: Dictionary of val indices
            task_test_indices: Dictionary of test indices
        Returns:
            train_singletask_datasets: Dictionary of train subsets
            val_singletask_datasets: Dictionary of val subsets
            test_singletask_datasets: Dictionary of test subsets
        """
        train_singletask_datasets = {}
        val_singletask_datasets = {}
        test_singletask_datasets = {}
        for task in task_train_indices.keys():
            train_singletask_datasets[task] = Subset(single_task_datasets[task], task_train_indices[task])
            val_singletask_datasets[task] = Subset(single_task_datasets[task], task_val_indices[task])
            test_singletask_datasets[task] = Subset(single_task_datasets[task], task_test_indices[task])
        return train_singletask_datasets, val_singletask_datasets, test_singletask_datasets

    def __len__(self) -> int:
        r"""
        Returns the number of elements of the current DataModule, which is the combined size of all single-task datasets given.
        Returns:
            num_elements: Number of elements in the current DataModule
        """
        num_elements = 0
        for task, args in self.task_dataset_processing_params.items():
            if args.df is None:
                df = self._read_table(args.df_path, usecols=[args.smiles_col])
                num_elements += len(df)
            else:
                num_elements += len(args.df)
        return num_elements

    def to_dict(self) -> Dict[str, Any]:
        """
        Returns a dictionary representation of the current DataModule
        Returns:
            obj_repr: Dictionary representation of the current DataModule
        """
        # TODO: Change to make more multi-task friendly
        obj_repr = {}
        obj_repr["name"] = self.__class__.__name__
        obj_repr["len"] = len(self)
        obj_repr["train_size"] = len(self.train_indices) if self.train_indices is not None else None
        obj_repr["val_size"] = len(self.val_indices) if self.val_indices is not None else None
        obj_repr["test_size"] = len(self.test_indices) if self.test_indices is not None else None
        obj_repr["batch_size_training"] = self.batch_size_training
        obj_repr["batch_size_inference"] = self.batch_size_inference
        obj_repr["batch_size_per_pack"] = self.batch_size_per_pack
        obj_repr["num_node_feats"] = self.num_node_feats
        obj_repr["num_node_feats_with_positional_encoding"] = self.num_node_feats_with_positional_encoding
        obj_repr["num_edge_feats"] = self.num_edge_feats
        obj_repr["num_tasks"] = len(self.task_dataset_processing_params)
        obj_repr["num_labels"] = len(self.label_cols)
        obj_repr["collate_fn"] = self.collate_fn.__name__
        obj_repr["featurization"] = self.featurization
        return obj_repr

    def __repr__(self) -> str:
        r"""
        Controls how the class is printed

        Returns:

        """
        return omegaconf.OmegaConf.to_yaml(self.to_dict())


class GraphOGBDataModule(MultitaskFromSmilesDataModule):
    def __init__(
        self,
        task_specific_args: Dict[str, Union[DatasetProcessingParams, Dict[str, Any]]],
        cache_data_path: Optional[Union[str, os.PathLike]] = None,
        featurization: Optional[Union[Dict[str, Any], omegaconf.DictConfig]] = None,
        batch_size_training: int = 16,
        batch_size_inference: int = 16,
        batch_size_per_pack: Optional[int] = None,
        num_workers: int = 0,
        pin_memory: bool = True,
        persistent_workers: bool = False,
        featurization_n_jobs: int = -1,
        featurization_progress: bool = False,
        featurization_backend: str = "loky",
        collate_fn: Optional[Callable] = None,
        prepare_dict_or_graph: str = "pyg:graph",
        **kwargs,
    ):
        r"""
        Load an OGB (Open-graph-benchmark) GraphProp dataset.

        Parameters:
            task_specific_args: Arguments related to each task, with the task-name being the key,
              and the specific arguments being the values. The arguments must be a
              Dict containing the following keys:

              - "dataset_name": Name of the OGB dataset to load. Examples of possible datasets are
                "ogbg-molhiv", "ogbg-molpcba", "ogbg-moltox21", "ogbg-molfreesolv".
              - "sample_size": The number of molecules to sample from the dataset. Default=None,
                meaning that all molecules will be considered.
            cache_data_path: path where to save or reload the cached data. The path can be
                remote (S3, GS, etc).
            featurization: args to apply to the SMILES to Graph featurizer.
            batch_size_training: batch size for training and val dataset.
            batch_size_inference: batch size for test dataset.
            num_workers: Number of workers for the dataloader. Use -1 to use all available
                cores.
            pin_memory: Whether to pin on paginated CPU memory for the dataloader.
            featurization_n_jobs: Number of cores to use for the featurization.
            featurization_progress: whether to show a progress bar during featurization.
            featurization_backend: The backend to use for the molecular featurization.

                - "multiprocessing": Found to cause less memory issues.
                - "loky": joblib's Default. Found to cause memory leaks.
                - "threading": Found to be slow.

            collate_fn: A custom torch collate function. Default is to `graphium.data.graphium_collate_fn`
            sample_size:

                - `int`: The maximum number of elements to take from the dataset.
                - `float`: Value between 0 and 1 representing the fraction of the dataset to consider
                - `None`: all elements are considered.
        """

        new_task_specific_args = {}
        self.metadata = {}
        for task_name, task_args in task_specific_args.items():
            # Get OGB metadata
            this_metadata = self._get_dataset_metadata(task_args["dataset_name"])
            # Get dataset
            df, mol_ids_col, smiles_col, label_cols, splits_path = self._load_dataset(
                this_metadata, sample_size=task_args.get("sample_size", None)
            )
            new_task_specific_args[task_name] = {
                "df": df,
                "mol_ids_col": mol_ids_col,
                "smiles_col": smiles_col,
                "label_cols": label_cols,
                "splits_path": splits_path,
                "task_level": task_args["task_level"],
            }
            self.metadata[task_name] = this_metadata

        # Config for datamodule
        dm_args = {}
        dm_args["task_specific_args"] = new_task_specific_args
        dm_args["cache_data_path"] = cache_data_path
        dm_args["featurization"] = featurization
        dm_args["batch_size_training"] = batch_size_training
        dm_args["batch_size_inference"] = batch_size_inference
        dm_args["batch_size_per_pack"] = batch_size_per_pack
        dm_args["num_workers"] = num_workers
        dm_args["pin_memory"] = pin_memory
        dm_args["featurization_n_jobs"] = featurization_n_jobs
        dm_args["featurization_progress"] = featurization_progress
        dm_args["featurization_backend"] = featurization_backend
        dm_args["persistent_workers"] = persistent_workers
        dm_args["collate_fn"] = collate_fn
        dm_args["prepare_dict_or_graph"] = prepare_dict_or_graph

        super().__init__(**dm_args, **kwargs)

    def to_dict(self) -> Dict[str, Any]:
        r"""
        geenrate a dictionary representation of the class
        Returns:
            dict: dictionary representation of the class
        """
        # TODO: Change to make more multi-task friendly
        obj_repr = {}
        obj_repr["dataset_name"] = self.dataset_name
        obj_repr.update(super().to_dict())
        return obj_repr

    # Private methods

    def _load_dataset(
        self,
        metadata: dict,
        sample_size: Optional[int] = None,
    ) -> Tuple[pd.DataFrame, str, str, List[str], str]:
        """
        Download, extract and load an OGB dataset.
        Parameters:
            metadata: Metadata for the dataset to load.
            sample_size: The number of molecules to sample from the dataset. Default=None,
                meaning that all molecules will be considered.
        Returns:
            df: Pandas dataframe containing the dataset.
            mol_ids_col: Name of the column containing the molecule ids.
            smiles_col: Name of the column containing the SMILES.
            label_cols: List of column names containing the labels.
            splits_path: Path to the file containing the train/val/test splits.
        """

        base_dir = fs.get_cache_dir("ogb")
        dataset_dir = base_dir / metadata["download_name"]

        if not dataset_dir.exists():
            # Create cache filepath for zip file and associated folder
            dataset_path = base_dir / f"{metadata['download_name']}.zip"

            # Download it
            if not dataset_path.exists():
                logger.info(f"Downloading {metadata['url']} to {dataset_path}")
                fs.copy(metadata["url"], dataset_path, progress=True)

            # Extract
            zf = zipfile.ZipFile(dataset_path)
            zf.extractall(base_dir)

        # Load CSV file
        if metadata["download_name"].startswith("pcqm4m"):
            df_path = dataset_dir / "raw" / "data.csv.gz"
        else:
            df_path = dataset_dir / "mapping" / "mol.csv.gz"
        logger.info(f"Loading {df_path} in memory.")
        df = pd.read_csv(df_path)

        # Subsample the dataset
        df = self._sub_sample_df(df, sample_size)

        # Load split from the OGB dataset and save them in a single CSV file
        if metadata["download_name"].startswith("pcqm4m"):
            split_name = metadata["split"]
            split_dict = torch.load(dataset_dir / "split_dict.pt")
            train_split = pd.DataFrame(split_dict["train"])
            val_split = pd.DataFrame(split_dict["valid"])
            if "test" in split_dict.keys():
                test_split = pd.DataFrame(split_dict["test"])
            else:
                test_split = pd.DataFrame(split_dict["test-dev"])

            splits = pd.concat([train_split, val_split, test_split], axis=1)  # type: ignore
            splits.columns = ["train", "val", "test"]

            splits_path = dataset_dir / "split"
            if not splits_path.exists():
                os.makedirs(splits_path)
                splits_path = dataset_dir / f"{split_name}.csv.gz"
            else:
                splits_path = splits_path / f"{split_name}.csv.gz"
        else:
            split_name = metadata["split"]
            train_split = pd.read_csv(dataset_dir / "split" / split_name / "train.csv.gz", header=None)  # type: ignore
            val_split = pd.read_csv(dataset_dir / "split" / split_name / "valid.csv.gz", header=None)  # type: ignore
            test_split = pd.read_csv(dataset_dir / "split" / split_name / "test.csv.gz", header=None)  # type: ignore

            splits = pd.concat([train_split, val_split, test_split], axis=1)  # type: ignore
            splits.columns = ["train", "val", "test"]

            splits_path = dataset_dir / "split" / f"{split_name}.csv.gz"

        logger.info(f"Saving splits to {splits_path}")
        splits.to_csv(splits_path, index=None)

        # Get column names: OGB columns are predictable
        if metadata["download_name"].startswith("pcqm4m"):
            mol_ids_col = df.columns[0]
            smiles_col = df.columns[-2]
            label_cols = df.columns[-1:].to_list()
        else:
            mol_ids_col = df.columns[-1]
            smiles_col = df.columns[-2]
            label_cols = df.columns[:-2].to_list()

        return df, mol_ids_col, smiles_col, label_cols, splits_path

    def _get_dataset_metadata(self, dataset_name: str) -> Dict[str, Any]:
        ogb_metadata = self._get_ogb_metadata()
        if dataset_name not in ogb_metadata.index:
            raise ValueError(f"'{dataset_name}' is not a valid dataset name.")

        return ogb_metadata.loc[dataset_name].to_dict()

    def _get_ogb_metadata(self):
        """
        Get the metadata of OGB GraphProp datasets.
        """

        with importlib.resources.open_text("ogb.graphproppred", "master.csv") as f:
            ogb_metadata = pd.read_csv(f)
        ogb_metadata = ogb_metadata.set_index(ogb_metadata.columns[0])
        ogb_metadata = ogb_metadata.T

        # Add metadata related to PCQM4M
        ogb_metadata = pd.concat([ogb_metadata, pd.DataFrame(PCQM4M_meta, index=["ogbg-lsc-pcqm4m"])])
        ogb_metadata = pd.concat([ogb_metadata, pd.DataFrame(PCQM4Mv2_meta, index=["ogbg-lsc-pcqm4mv2"])])

        # Only keep datasets of type 'mol'
        ogb_metadata = ogb_metadata[ogb_metadata["data type"] == "mol"]

        return ogb_metadata


class ADMETBenchmarkDataModule(MultitaskFromSmilesDataModule):
    """
    Wrapper to use the ADMET benchmark group from the TDC (Therapeutics Data Commons).

    !!! warning "Dependency"

        This class requires [PyTDC](https://pypi.org/project/PyTDC/) to be installed.

    !!! note "Citation"

        Huang, K., Fu, T., Gao, W., Zhao, Y., Roohani, Y., Leskovec, J., Coley, C., Xiao, C., Sun, J., & Zitnik, M. (2021).
        Therapeutics Data Commons: Machine Learning Datasets and Tasks for Drug Discovery and Development.
        Proceedings of Neural Information Processing Systems, NeurIPS Datasets and Benchmarks.


    Parameters:
        tdc_benchmark_names: This can be any subset of the benchmark names that make up the ADMET benchmarking group.
            If `None`, uses the complete benchmarking group. For all full list of options, see
            [the TDC website](https://tdcommons.ai/benchmark/admet_group/overview/) or use:

           ```python
           import tdc.utils.retrieve_benchmark_names
           retrieve_benchmark_names("admet_group")
           ```
        tdc_train_val_seed: TDC recommends a default splitting method for the train-val split. This parameter
          is used to seed that splitting method.
    """

    def __init__(
        self,
        # TDC-specific
        tdc_benchmark_names: Optional[Union[str, List[str]]] = None,
        tdc_train_val_seed: int = 0,
        # Inherited arguments from superclass
        cache_data_path: Optional[Union[str, os.PathLike]] = None,
        featurization: Optional[Union[Dict[str, Any], omegaconf.DictConfig]] = None,
        batch_size_training: int = 16,
        batch_size_inference: int = 16,
        batch_size_per_pack: Optional[int] = None,
        num_workers: int = 0,
        pin_memory: bool = True,
        persistent_workers: bool = False,
        featurization_n_jobs: int = -1,
        featurization_progress: bool = False,
        featurization_backend: str = "loky",
        collate_fn: Optional[Callable] = None,
        prepare_dict_or_graph: str = "pyg:graph",
        **kwargs,
    ):
        try:
            from tdc.benchmark_group import admet_group
            from tdc.utils import retrieve_benchmark_names
        except ImportError as error:
            # To make sure we use the exact same train-test set and preprocessing as other benchmark entries,
            # we rely on the PyTDC library.
            raise RuntimeError(
                f"To use {self.__class__.__name__}, `PyTDC` needs to be installed. "
                f"Please install it with `pip install PyTDC`"
            ) from error

        # Pick a path to save the TDC data to
        tdc_cache_dir = fs.get_cache_dir("tdc")
        tdc_cache_dir = fs.join(tdc_cache_dir, "ADMET_Benchmark")
        fs.mkdir(tdc_cache_dir, exist_ok=True)

        # Create the benchmark group object
        # NOTE (cwognum): We redirect stderr and stdout to a file since TDC uses print statements,
        #  which quickly pollute the logs. Ideally, we would use `redirect_stderr(None)`, but that breaks TQDM.
        with tempfile.TemporaryFile("w") as f:
            with redirect_stderr(f):
                with redirect_stdout(f):
                    self.group = admet_group(path=tdc_cache_dir)

        # By default, use all available benchmarks in a benchmark group
        if tdc_benchmark_names is None:
            tdc_benchmark_names = retrieve_benchmark_names("admet_group")
        if isinstance(tdc_benchmark_names, str):
            tdc_benchmark_names = [tdc_benchmark_names]

        # Create the task-specific arguments
        logger.info(
            f"Preparing the TDC ADMET Benchmark Group splits for each of the {len(tdc_benchmark_names)} benchmarks."
        )

        task_specific_args = {
            t: self._get_task_specific_arguments(t, tdc_train_val_seed, tdc_cache_dir)
            for t in tdc_benchmark_names
        }

        super().__init__(
            task_specific_args=task_specific_args,
            cache_data_path=cache_data_path,
            featurization=featurization,
            batch_size_training=batch_size_training,
            batch_size_inference=batch_size_inference,
            batch_size_per_pack=batch_size_per_pack,
            num_workers=num_workers,
            pin_memory=pin_memory,
            persistent_workers=persistent_workers,
            featurization_n_jobs=featurization_n_jobs,
            featurization_progress=featurization_progress,
            featurization_backend=featurization_backend,
            collate_fn=collate_fn,
            prepare_dict_or_graph=prepare_dict_or_graph,
            **kwargs,
        )

    def _get_task_specific_arguments(self, name: str, seed: int, cache_dir: str) -> DatasetProcessingParams:
        """
        Loads the data and split from the TDC benchmark group object.

        For the train-test split, this is fixed.

        For the train-val split, this does not have to be fixed. Here we use the default splitting method
        from TDC to do the train-val split and allow the seed to be changed. This is likely to best match
        other entries in the benchmarking group.
        """

        benchmark = self.group.get(name)

        # Get the default train-val-test split

        # NOTE (cwognum): TDC prints by default to stderr, which pollutes the logs quite a bit.
        #  This context manager mutes these by temporarily writing to a file.
        #  Ideally, we would use `redirect_stderr(None)`, but that breaks TQDM.

        with tempfile.TemporaryFile("w") as f:
            with redirect_stderr(f):
                train, val = self.group.get_train_valid_split(seed, name)
        test = benchmark["test"]

        # Convert to the Graphium format
        n_val = len(val)
        n_test = len(test)
        n_train = len(train)
        max_len = max(n_train, n_val, n_test)
        total_len = n_train + n_val + n_test

        data = pd.concat([train, val, test], ignore_index=True)

        # NOTE (cwognum): We need to convert the labels to float, since we use NaNs down the line.
        #  If you uncomment this line, collating the labels will raise an overflow by converting a NaN to the int dtype.
        data["Y"] = data["Y"].astype(float)

        split = pd.DataFrame(
            {
                "train": list(range(n_train)),
                "val": list(range(n_train, n_train + n_val)) + [float("nan")] * (max_len - n_val),
                "test": list(range(n_train + n_val, total_len)) + [float("nan")] * (max_len - n_test),
            }
        )
        split_path = fs.join(cache_dir, f"{name}_split.csv")
        split.to_csv(split_path, index=False)

        return DatasetProcessingParams(
            df=data,
            idx_col=None,
            smiles_col="Drug",
            label_cols=["Y"],
            splits_path=split_path,
            split_names=["train", "val", "test"],
            task_level="graph",
        )


class FakeDataModule(MultitaskFromSmilesDataModule):
    """
    A fake datamodule that generates artificial data by mimicking the true data coming
    from the provided dataset.
    It is useful to test the speed and performance of the model on a dataset without
    having to featurize it and wait for the workers to load it.
    """

    def __init__(
        self,
        task_specific_args: Dict[str, Dict[str, Any]],  # TODO: Replace this with DatasetParams
        cache_data_path: Optional[Union[str, os.PathLike]] = None,
        featurization: Optional[Union[Dict[str, Any], omegaconf.DictConfig]] = None,
        batch_size_training: int = 16,
        batch_size_inference: int = 16,
        num_workers: int = 0,
        pin_memory: bool = True,
        persistent_workers: bool = False,
        collate_fn: Optional[Callable] = None,
        prepare_dict_or_graph: str = "pyg:graph",
        num_mols_to_generate: int = 1000000,
        indexing_single_elem: bool = True,
        **kwargs,
    ):
        super().__init__(
            task_specific_args=task_specific_args,
            cache_data_path=cache_data_path,
            featurization=featurization,
            batch_size_training=batch_size_training,
            batch_size_inference=batch_size_inference,
            num_workers=num_workers,
            pin_memory=pin_memory,
            persistent_workers=persistent_workers,
            collate_fn=collate_fn,
            prepare_dict_or_graph=prepare_dict_or_graph,
            **kwargs,
        )
        self.num_mols_to_generate = num_mols_to_generate
        self.indexing_single_elem = indexing_single_elem

    def generate_data(self, label_cols: List[str], smiles_col: str):
        """
        Parameters:
            labels_cols
            smiles_col
        Returns:
            pd.DataFrame
        """
        num_generated_mols = int(1)
        # Create a dummy generated dataset - singel smiles string, duplicated N times
        example_molecules = dict(
            smiles="C1N2C3C4C5OC13C2C45",
            cxsmiles="[H]C1C2=C(NC(=O)[C@@]1([H])C1=C([H])C([H])=C(C([H])([H])[H])C([H])=C1[H])C([H])=C([H])N=C2[H] |(6.4528,-1.5789,-1.2859;5.789,-0.835,-0.8455;4.8499,-0.2104,-1.5946;3.9134,0.7241,-0.934;3.9796,1.1019,0.3172;5.0405,0.6404,1.1008;5.2985,1.1457,2.1772;5.9121,-0.5519,0.613;6.9467,-0.2303,0.8014;5.677,-1.7955,1.4745;4.7751,-2.7953,1.0929;4.2336,-2.7113,0.154;4.5521,-3.9001,1.914;3.8445,-4.6636,1.5979;5.215,-4.0391,3.1392;4.9919,-5.2514,4.0126;5.1819,-5.0262,5.0671;5.6619,-6.0746,3.7296;3.966,-5.6247,3.925;6.1051,-3.0257,3.52;6.6247,-3.101,4.4725;6.3372,-1.9217,2.7029;7.0168,-1.1395,3.0281;2.8586,1.2252,-1.7853;2.1303,1.9004,-1.3493;2.8118,0.8707,-3.0956;2.0282,1.2549,-3.7434;3.716,0.0207,-3.7371;4.6658,-0.476,-3.0127;5.3755,-1.1468,-3.5021)|",
        )
        example_df_entry = {smiles_col: example_molecules[smiles_col]}
        for label in label_cols:
            example_df_entry[label] = np.random.random()
        df = pd.DataFrame([example_df_entry])
        logger.info(f"Generating fake dataset on host... \n Generating {num_generated_mols} rows in the df.")
        df = pd.concat([df] * num_generated_mols, ignore_index=True)
        return df

    def prepare_data(self):
        """Called only from a single process in distributed settings. Steps:

        - If each cache is set and exists, reload from cache and return. Otherwise,
        - For each single-task dataset:
            - Load its dataframe from a path (if provided)
            - Subsample the dataframe
            - Extract the smiles, labels from the dataframe
        - In the previous step, we were also able to get the unique smiles, which we use to compute the features
        - For each single-task dataframe and associated data (smiles, labels, etc.):
            - Filter out the data corresponding to molecules which failed featurization.
            - Create a corresponding SingletaskDataset
            - Split the SingletaskDataset according to the task-specific splits for train, val and test
        """

        """Load all single-task dataframes."""
        if self.num_mols_to_generate is None:
            num_mols = 0

        task_df = {}
        for task, args in self.task_dataset_processing_params.items():
            logger.info(f"Reading data for task '{task}'")
            if args.df is None:
                # Only load the useful columns, as some datasets can be very large when loading all columns.
                label_cols = self._parse_label_cols(
                    df=None, df_path=args.df_path, label_cols=args.label_cols, smiles_col=args.smiles_col
                )
                task_df[task] = self.generate_data(label_cols=args.label_cols, smiles_col=args.smiles_col)
                if self.num_mols_to_generate is None:
                    num_mols = max(num_mols, len(task_df[task]))
            task_df[task] = task_df[task].iloc[0:1]

            args.label_cols = label_cols
        if self.num_mols_to_generate is None:
            self.num_mols_to_generate = num_mols
        logger.info("Done reading datasets")

        """Subsample the data frames and extract the necessary data to create SingleTaskDatasets for each task (smiles, labels, extras)."""
        task_dataset_args = {}
        for task in task_df.keys():
            task_dataset_args[task] = {}

        for task, df in task_df.items():
            logger.info(f"Prepare single-task dataset for task '{task}' with {len(df)} data points.")
            # Extract smiles, labels, extras
            args = self.task_dataset_processing_params[task]
            smiles, labels, sample_idx, extras = self._extract_smiles_labels(
                df,
                task_level=args.task_level,
                smiles_col=args.smiles_col,
                label_cols=args.label_cols,
                idx_col=args.idx_col,
                weights_col=args.weights_col,
                weights_type=args.weights_type,
            )

            # Store the relevant information for each task's dataset
            task_dataset_args[task]["smiles"] = smiles
            task_dataset_args[task]["labels"] = labels
            task_dataset_args[task]["sample_idx"] = sample_idx
            task_dataset_args[task]["extras"] = extras

        """Convert SMILES to features (graphs, fingerprints, etc.) for the unique molecules found."""
        all_smiles = []
        idx_per_task = {}
        total_len = 0
        for task, dataset_args in task_dataset_args.items():
            all_smiles.extend(dataset_args["smiles"])
            num_smiles = len(dataset_args["smiles"])
            idx_per_task[task] = (total_len, total_len + num_smiles)
            total_len += num_smiles
        # Get all unique mol ids
        all_unique_mol_ids = smiles_to_unique_mol_ids(
            all_smiles,
            n_jobs=self.featurization_n_jobs,
            featurization_batch_size=self.featurization_batch_size,
            backend=self.featurization_backend,
        )
        # Convert SMILES to features
        features, _ = self._featurize_molecules(all_smiles)
        task_dataset_args[task]["features"] = features
        """Filter data based on molecules which failed featurization. Create single task datasets as well."""
        self.single_task_datasets = {}
        for task, args in task_dataset_args.items():
            self.single_task_datasets[task] = Datasets.SingleTaskDataset(
                features=task_dataset_args[task]["features"],
                labels=task_dataset_args[task]["labels"],
                smiles=task_dataset_args[task]["smiles"],
                indices=task_dataset_args[task]["sample_idx"],
                unique_ids=all_unique_mol_ids[idx_per_task[task][0] : idx_per_task[task][1]],
                **task_dataset_args[task]["extras"],
            )

        """We split the data up to create train, val and test datasets"""
        self.train_singletask_datasets = {}
        self.val_singletask_datasets = {}
        self.test_singletask_datasets = {}
        for task, df in task_df.items():
            self.train_singletask_datasets[task] = Subset(self.single_task_datasets[task], [0])
            self.val_singletask_datasets[task] = Subset(self.single_task_datasets[task], [0])
            self.test_singletask_datasets[task] = Subset(self.single_task_datasets[task], [0])

    def setup(self, stage=None):
        # TODO
        """
        Prepare the torch dataset. Called on every GPUs. Setting state here is ok.
        Parameters:
            stage (str): Either 'fit', 'test', or None.
        """
        labels_size = {}

        if stage == "fit" or stage is None:
            self.train_ds = Datasets.FakeDataset(self.train_singletask_datasets, num_mols=self.num_mols_to_generate, indexing_same_elem=self.indexing_single_elem)  # type: ignore
            self.val_ds = Datasets.FakeDataset(self.val_singletask_datasets, num_mols=self.num_mols_to_generate, indexing_same_elem=self.indexing_single_elem)  # type: ignore
            print(self.train_ds)
            print(self.val_ds)

            labels_size.update(
                self.train_ds.labels_size
            )  # Make sure that all task label sizes are contained in here. Maybe do the update outside these if statements.
            labels_size.update(self.val_ds.labels_size)

        if stage == "test" or stage is None:
            self.test_ds = Datasets.FakeDataset(self.test_singletask_datasets, num_mols=self.num_mols_to_generate, indexing_same_elem=self.indexing_single_elem)  # type: ignore
            print(self.test_ds)
            labels_size.update(self.test_ds.labels_size)

        default_labels_size_dict = self.collate_fn.keywords.get("labels_size_dict", None)

        if default_labels_size_dict is None:
            self.collate_fn.keywords["labels_size_dict"] = labels_size

    def get_fake_graph(self):
        """
        Low memory footprint method to get the first datapoint DGL graph.
        The first 10 rows of the data are read in case the first one has a featurization
        error. If all 20 first element, then `None` is returned, otherwise the first
        graph to not fail is returned.
        """
        keys = list(self.task_dataset_processing_params.keys())
        task = keys[0]
        args = self.task_dataset_processing_params[task]
        if args.df is None:
            df = self._read_csv(args.df_path, nrows=20)
        else:
            df = args.df.iloc[0:20, :]

        df = df.iloc[0:20, :]
        label_cols = self._parse_label_cols(
            df, df_path=None, label_cols=args.label_cols, smiles_col=args.smiles_col
        )

        smiles, labels, sample_idx, extras = self._extract_smiles_labels(
            df,
            task_level=args.task_level,
            smiles_col=args.smiles_col,
            label_cols=label_cols,
            idx_col=args.idx_col,
            weights_col=args.weights_col,
            weights_type=args.weights_type,
        )

        graph = None
        for s in smiles:
            graph = self.smiles_transformer(s, mask_nan=0.0)
            num_nodes = graph.num_nodes
            num_edges = graph.num_edges
            if (graph is not None) and (num_edges > 0) and (num_nodes > 0):
                break
        return graph<|MERGE_RESOLUTION|>--- conflicted
+++ resolved
@@ -40,12 +40,9 @@
     GraphDict,
     mol_to_pyggraph,
 )
-<<<<<<< HEAD
-from graphium.data.utils import graphium_package_path
+
 from graphium.data.sampler import DatasetSubSampler
-=======
 from graphium.data.utils import graphium_package_path, found_size_mismatch
->>>>>>> f5747318
 from graphium.utils.arg_checker import check_arg_iterator
 from graphium.utils.hashing import get_md5_hash
 from graphium.data.smiles_transform import (
